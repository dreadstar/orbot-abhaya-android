/* Copyright (c) 2009, Nathan Freitas, Orbot / The Guardian Project - http://openideals.com/guardian */
/* See LICENSE for licensing information */

package org.torproject.android.service;

import android.content.Intent;

public interface TorServiceConstants {

<<<<<<< HEAD
	String TOR_APP_USERNAME = "org.torproject.android";

	//String DIRECTORY_TOR_BINARY = "bin";
=======
	String BROWSER_APP_USERNAME = "info.guardianproject.orfox";

>>>>>>> f3211aca
	String DIRECTORY_TOR_DATA = "data";

	String TOR_CONTROL_PORT_FILE = "control.txt";
	
	//torrc (tor config file)
	String TORRC_ASSET_KEY = "torrc";
	
	String TOR_CONTROL_COOKIE = "control_auth_cookie";
	
	//geoip data file asset key
	String GEOIP_ASSET_KEY = "geoip";
	String GEOIP6_ASSET_KEY = "geoip6";

	String IP_LOCALHOST = "127.0.0.1";
	int TOR_TRANSPROXY_PORT_DEFAULT = 9040;
	
	int TOR_DNS_PORT_DEFAULT = 5400;

    String HTTP_PROXY_PORT_DEFAULT = "8118"; // like Privoxy!
    String SOCKS_PROXY_PORT_DEFAULT = "9050";

    //control port 
    String LOG_NOTICE_HEADER = "NOTICE";
    String LOG_NOTICE_BOOTSTRAPPED = "Bootstrapped";
    
    /**
     * A request to Orbot to transparently start Tor services
     */
    String ACTION_START = "org.torproject.android.intent.action.START";
    /**
     * {@link Intent} send by Orbot with {@code ON/OFF/STARTING/STOPPING} status
     */
    String ACTION_STATUS = "org.torproject.android.intent.action.STATUS";
    /**
     * {@code String} that contains a status constant: {@link #STATUS_ON},
     * {@link #STATUS_OFF}, {@link #STATUS_STARTING}, or
     * {@link #STATUS_STOPPING}
     */
    String EXTRA_STATUS = "org.torproject.android.intent.extra.STATUS";
    /**
     * A {@link String} {@code packageName} for Orbot to direct its status reply
     * to, used in {@link #ACTION_START} {@link Intent}s sent to Orbot
     */
    String EXTRA_PACKAGE_NAME = "org.torproject.android.intent.extra.PACKAGE_NAME";
    /**
     * The SOCKS proxy settings in URL form.
     */
    String EXTRA_SOCKS_PROXY = "org.torproject.android.intent.extra.SOCKS_PROXY";
    String EXTRA_SOCKS_PROXY_HOST = "org.torproject.android.intent.extra.SOCKS_PROXY_HOST";
    String EXTRA_SOCKS_PROXY_PORT = "org.torproject.android.intent.extra.SOCKS_PROXY_PORT";
    /**
     * The HTTP proxy settings in URL form.
     */
    String EXTRA_HTTP_PROXY = "org.torproject.android.intent.extra.HTTP_PROXY";
    String EXTRA_HTTP_PROXY_HOST = "org.torproject.android.intent.extra.HTTP_PROXY_HOST";
    String EXTRA_HTTP_PROXY_PORT = "org.torproject.android.intent.extra.HTTP_PROXY_PORT";

    String LOCAL_ACTION_LOG = "log";
    String LOCAL_ACTION_BANDWIDTH = "bandwidth";
    String LOCAL_EXTRA_LOG = "log";
    String LOCAL_ACTION_PORTS = "ports";

    /**
     * All tor-related services and daemons are stopped
     */
    String STATUS_OFF = "OFF";
    /**
     * All tor-related services and daemons have completed starting
     */
    String STATUS_ON = "ON";
    String STATUS_STARTING = "STARTING";
    String STATUS_STOPPING = "STOPPING";

    /**
     * The user has disabled the ability for background starts triggered by
     * apps. Fallback to the old {@link Intent} action that brings up Orbot:
     * {@link org.torproject.android.OrbotMainActivity#INTENT_ACTION_REQUEST_START_TOR}
     */
    String STATUS_STARTS_DISABLED = "STARTS_DISABLED";

    // actions for internal command Intents
     String CMD_SIGNAL_HUP = "signal_hup";
     String CMD_STATUS = "status";
     String CMD_FLUSH = "flush";
     String CMD_NEWNYM = "newnym";
     String CMD_VPN = "vpn";
     String CMD_VPN_CLEAR = "vpnclear";
     String CMD_UPDATE_TRANS_PROXY = "update";
     String CMD_SET_EXIT = "setexit";

     String PREF_BINARY_TOR_VERSION_INSTALLED = "BINARY_TOR_VERSION_INSTALLED";
    
    //obfsproxy 
     String OBFSCLIENT_ASSET_KEY = "obfs4proxy";

	 String HIDDEN_SERVICES_DIR = "hidden_services";



}<|MERGE_RESOLUTION|>--- conflicted
+++ resolved
@@ -7,14 +7,9 @@
 
 public interface TorServiceConstants {
 
-<<<<<<< HEAD
 	String TOR_APP_USERNAME = "org.torproject.android";
 
 	//String DIRECTORY_TOR_BINARY = "bin";
-=======
-	String BROWSER_APP_USERNAME = "info.guardianproject.orfox";
-
->>>>>>> f3211aca
 	String DIRECTORY_TOR_DATA = "data";
 
 	String TOR_CONTROL_PORT_FILE = "control.txt";
