--- conflicted
+++ resolved
@@ -1032,18 +1032,10 @@
         if (!Prefs.bridgesEnabled()) {
             extraLines.append("UseBridges 0").append('\n');
             if (Prefs.useVpn()) { //set the proxy here if we aren't using a bridge
-<<<<<<< HEAD
-                if (OrbotVpnManager.sSocksProxyLocalhost != null) {
-                    String proxyType = "socks5";
-                    extraLines.append(proxyType + "Proxy" + ' ' + OrbotVpnManager.sSocksProxyLocalhost + ':' + OrbotVpnManager.sSocksProxyServerPort).append('\n');
-                }
-=======
                 if (!mIsLollipop) {
                     String proxyType = "socks5";
                     extraLines.append(proxyType + "Proxy" + ' ' + OrbotVpnManager.sSocksProxyLocalhost + ':' + OrbotVpnManager.sSocksProxyServerPort).append('\n');
                 }
-
->>>>>>> 62580332
             } else {
                 String proxyType = prefs.getString("pref_proxy_type", null);
                 if (proxyType != null && proxyType.length() > 0) {
