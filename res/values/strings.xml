--- conflicted
+++ resolved
@@ -69,6 +69,8 @@
 
 <string name="title_error">Application Error</string>
 
+<string name="wizard_title">Welcome to Orbot</string>
+
 <string name="wizard_btn_tell_me_more">About Orbot</string>
 <string name="btn_next">Next</string>
 <string name="btn_back">Back</string>
@@ -88,6 +90,7 @@
     <string name="wizard_permissions_msg_stock"> While it is not required, Orbot can become a more powerful tool if your device has root access. Use the button below to grant Orbot superpowers! </string>
    
     <string name="wizard_permissions_no_root">If you don\'t have root access or have no idea what we\'re talking about, just be sure to use apps made to work with Orbot.</string>
+    <string name="wizard_permissions_consent">I understand and would like to continue without root</string>
    
     <string name="wizard_permission_enable_root">Grant Root for Orbot</string>
     <string name="wizard_configure">Configure Torification</string>
@@ -98,6 +101,7 @@
     
     <string name="wizard_tips_tricks">Orbot-enabled Apps</string>
     <string name="wizard_tips_msg">We encourage you to download &amp; use apps that know how to connect directly to Orbot. Click on the buttons below to install.</string>
+    <string name="wizard_tips_otrchat">Gibberbot - Secure instant messaging client for Android</string>
     <string name="wizard_tips_orweb">ORWEB (Android 1.x Only) - Browser designed for privacy &amp; for Orbot</string>
     <string name="wizard_tips_proxy">Proxy Settings - Learn how to configure apps to work with Orbot</string>
     
@@ -111,6 +115,8 @@
     <string name="wizard_final">Orbot is ready!</string>
     <string name="wizard_final_msg">Hundreds of thousands of people around the world use Tor for a wide variety of reasons: journalists and bloggers, human rights workers, law enforcement officers, soldiers, corporations, citizens of repressive regimes, and just ordinary citizens... and now you are ready to, as well!</string>
     
+    <string name="otrchat_apk_url">market://search?q=pname:info.guardianproject.otr.app.im</string>
+    <string name="orweb_apk_url">market://search?q=pname:nfo.guardianproject.browser</string>
     
  <!-- END Welcome Wizard strings (DJH) -->
 
@@ -124,16 +130,8 @@
     <string name="pref_general_group">General</string>
     <string name="pref_start_boot_title">Start Orbot on Boot</string>
     <string name="pref_start_boot_summary">Automatically start Orbot and connect Tor when your Android device boots</string>
-<<<<<<< HEAD
-    
-    <string name="pref_transparent_tethering_title">Tor Tethering</string>
-	<string name="pref_transparent_tethering_summary">Enable Tor Transparent Proxying for Wifi and USB Tethered Devices</string>
-    
-    
-=======
  <!--  New Wizard Strings -->
 	<!-- Title Screen -->
-	<string name="wizard_title">Orbot</string>
 	<string name="wizard_title_msg">Orbot brings Tor to Android \n\nTor helps you defend against a form of network surveillance that threatens privacy, confidential business activity and relationships, and state security known as traffic analysis</string>
 	<!-- Warning screen -->
 	<string name="wizard_warning_title">Warning</string>
@@ -143,7 +141,6 @@
 	<string name="wizard_permissions_root_msg1">Orbot has detected that you have root permissions enabled. To enable \'Transparent Proxying\', please grant superuser privileges to Orbot</string>
 	<string name="wizard_permissions_root_msg2">If you choose to continue without providing superuser privileges, make sure to use apps made to work with orbot</string>
 	<string name="wizard_permissions_msg">Orbot has detected that you do not have root permissions.\nTransparent Proxying is not possible without superuser privileges.\nMake sure to use apps that have been configured to work with Orbot</string>
-    <string name="wizard_permissions_consent">I understand and would like to continue without root</string>
 	<!-- TipsAndTricks screen -->
 	<string name="wizard_tips_title">Orbot configured Apps</string>
 	<string name="wizard_tips_gibberbot">Gibberbot - Secure instant messaging client for Android</string>
@@ -157,5 +154,8 @@
     <string name="wizard_transproxy_msg">Transparent Proxying allows you to redirect client requests without any special configuration or knowledge at the client.</string>
     <string name="wizard_transproxy_hint">(Check this box if you have no idea what we are talking about)</string>
     <string name="wizard_transproxy_none">None</string>
->>>>>>> d7c15dd8
+
+ <string name="pref_transparent_tethering_title">Tor Tethering</string>
+	<string name="pref_transparent_tethering_summary">Enable Tor Transparent Proxying for Wifi and USB Tethered Devices</string>
+   
 </resources>