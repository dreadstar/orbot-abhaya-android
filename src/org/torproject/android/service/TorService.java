--- conflicted
+++ resolved
@@ -324,18 +324,11 @@
                     replyWithStatus(mIntent);
                     startTor();
                     // stopTor() is called when the Service is destroyed
-<<<<<<< HEAD
                 }
                 else if (action.equals(ACTION_STATUS)) {
                     replyWithStatus(mIntent);                    
                 }
                 else if (action.equals(CMD_SIGNAL_HUP)) {
-=======
-                } else if (action.equals(CMD_STATUS)) {
-                    Intent intent = getActionStatusIntent(mCurrentStatus);
-                    sendBroadcastOnlyToOrbot(intent);
-                } else if (action.equals(CMD_SIGNAL_HUP)) {
->>>>>>> aa87e671
                     requestTorRereadConfig();
                 } else if (action.equals(CMD_NEWNYM)) {
                     newIdentity();
