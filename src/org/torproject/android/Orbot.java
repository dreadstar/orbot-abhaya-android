--- conflicted
+++ resolved
@@ -3,12 +3,9 @@
 
 package org.torproject.android;
 
-<<<<<<< HEAD
-=======
-
-
-
->>>>>>> d7c15dd8
+
+
+
 import java.io.File;
 import java.io.FileInputStream;
 import java.io.FileNotFoundException;
@@ -275,257 +272,6 @@
         }*/
  
     /* (non-Javadoc)
-<<<<<<< HEAD
-         * @see android.app.Activity#onPause()
-         */
-        protected void onPause() {
-                super.onPause();
-                
-                hideProgressDialog();
-
-                if (aDialog != null)
-                        aDialog.dismiss();
-        }
-
-/**
-* i think we need to suport this onSave/Restore code more b/c i think
-* when someone rotates the screen, and the state is lost during setup
-* etc it causes problems. this might be the place to solve that in the wizard - hmm this prob coz android restarts the activity when the screen is rotated. this will prob be fixed(?) when 
-we redesign the wizard into a view not just a dialogbox 
-cool
-**/
-        public void onSaveInstanceState(Bundle savedInstanceState) {
-                  // Save UI state changes to the savedInstanceState.
-                  // This bundle will be passed to onCreate if the process is
-                  // killed and restarted.
-                  // etc.
-                  super.onSaveInstanceState(savedInstanceState);
-                }
-        
-        public void onRestoreInstanceState(Bundle savedInstanceState) {
-          super.onRestoreInstanceState(savedInstanceState);
-          // Restore UI state from the savedInstanceState.
-          // This bundle has also been passed to onCreate.
-         
-         //we do nothing here
-        }
-        
-        /**
-        * confirm with the user that they want to open a browser to connect to https://check.torproject.org
-        and then launch the URL.
-        this may be where the TorCheck API code/UI is added, though always offering the web-based confirm
-        should be an option, since users know it
-        
-        **/
-        private void doTorCheck ()
-        {
-                
-                DialogInterface.OnClickListener dialogClickListener = new DialogInterface.OnClickListener() {
-                        
-                    @Override
-                    public void onClick(DialogInterface dialog, int which) {
-                        switch (which){
-                        case DialogInterface.BUTTON_POSITIVE:
-                            
-                                    openBrowser(URL_TOR_CHECK);
-
-                                        
-                                
-                            break;
-
-                        case DialogInterface.BUTTON_NEGATIVE:
-                        
-                                //do nothing
-                            break;
-                        }
-                    }
-                };
-
-                AlertDialog.Builder builder = new AlertDialog.Builder(this);
-                builder.setMessage(R.string.tor_check).setPositiveButton(R.string.btn_okay, dialogClickListener)
-                    .setNegativeButton(R.string.btn_cancel, dialogClickListener).show();
-
-        }
-        
-        /**
-        * this adds a port to the list of hidden service ports
-        * we might want to add remove/disable port too
-        * this is used by external apps that launch an intent
-        * to request a hidden service on a specific port
-        * currently, we haven't promoted this intent API or capability
-        * that much, but we hope to
-        **/
-        private void enableHiddenServicePort (int hsPort)
-        {
-                SharedPreferences prefs = PreferenceManager.getDefaultSharedPreferences(this);
-                Editor pEdit = prefs.edit();
-                
-                String hsPortString = prefs.getString("pref_hs_ports", "");
-                
-                if (hsPortString.length() > 0 && hsPortString.indexOf(hsPort+"")==-1)
-                        hsPortString += ',' + hsPort;
-                else
-                        hsPortString = hsPort + "";
-                
-                pEdit.putString("pref_hs_ports", hsPortString);
-                pEdit.putBoolean("pref_hs_enable", true);
-                
-                pEdit.commit();
-                
-                String onionHostname = prefs.getString("pref_hs_hostname","");
-
-                Intent nResult = new Intent();
-                nResult.putExtra("hs_host", onionHostname);
-                setResult(RESULT_OK, nResult);
-        
-        }
-        
-        /* (non-Javadoc)
-         * @see android.app.Activity#onResume()
-         */
-        protected void onResume() {
-                super.onResume();
-                
-                //this is where we make sure we have a handle to ITorService
-                bindService();
-                
-                //this is a hack which basically pings the ITorService to update our status for the UI
-                // - the dialogbox/progressbar ?
-                // right, this was for when the label displayed the status, and not the progress, so it may
-                // not make as much sense now; there is a bunch of loose ends like this that should be
-                // cleaned up with the transition to the progressdialog - ok
-                updateStatus("");
-                 
-                 //this checks if we were launched via an Intent call from another app or activity
-                 //- how does this matter? if Orbot has been launched via an Intent or not ?
-                 //we want to know if this is a launch by the user from the home screen, or via back, or some
-                 // standard interaction, or if it is another app launching Orbot for a programmatic/API request
-                 // this is how we can add more functionality into ORlib, for instance via Intent launching - hmm ok
-                if (getIntent() == null)
-                        return;
-                
-                String action = getIntent().getAction();
-                
-                if (action == null)
-                        return;
-                
-                //this relates to the previously discussed hidden port capability
-                if (action.equals("org.torproject.android.REQUEST_HS_PORT"))
-                {
-                        
-                        //tell the user an app is trying to open a hidden port and ask for permission
-                        DialogInterface.OnClickListener dialogClickListener = new DialogInterface.OnClickListener() {
-                            @Override
-                            public void onClick(DialogInterface dialog, int which) {
-                                switch (which){
-                                case DialogInterface.BUTTON_POSITIVE:
-                                    
-                                        int hsPort = getIntent().getIntExtra("hs_port", -1);
-                                                
-                                        enableHiddenServicePort (hsPort);
-                                        
-                                                finish();
-                                                
-                                        
-                                    break;
-
-                                case DialogInterface.BUTTON_NEGATIVE:
-                                    //No button clicked
-                                        finish();
-                                    break;
-                                }
-                            }
-                        };
-
-                int hsPort = getIntent().getIntExtra("hs_port", -1);
-
-                        String requestMsg = "An app wants to open a server port (" + hsPort + ") to the Tor network. This is safe if you trust the app.";
-                        AlertDialog.Builder builder = new AlertDialog.Builder(this);
-                        builder.setMessage(requestMsg).setPositiveButton("Allow", dialogClickListener)
-                            .setNegativeButton("Deny", dialogClickListener).show();
-                        
-                
-                }
-                else if (action.equals("org.torproject.android.START_TOR")) //this is the intent used to start Tor from another app, again meant for ORlib functionality
-                {
-                        autoStartOnBind = true;
-                        
-                        if (mService == null)
-                                bindService();
-                        
-                }
-                else
-                {
-                        //hmm not sure when this is ever reached honestly ;P
-                        //but it looks like a general UI reset
-                        
-                        NotificationManager mNotificationManager = (NotificationManager) getSystemService(Context.NOTIFICATION_SERVICE);
-                        mNotificationManager.cancelAll();
-                        
-                        SharedPreferences prefs = PreferenceManager.getDefaultSharedPreferences(this);
-        
-                        boolean showWizard = prefs.getBoolean("show_wizard",true);
-                        
-                        if (showWizard)
-                        {
-                        
-                                Editor pEdit = prefs.edit();
-                                
-                                pEdit.putBoolean("show_wizard",false);
-                                
-                                pEdit.commit();
-                                
-                            new WizardHelper(this).showWizard();
-
-                        }
-                        
-                }
-        }
-
-        /* (non-Javadoc)
-         * @see android.app.Activity#onStart()
-         */
-        protected void onStart() {
-                super.onStart();
-                
-                
-                updateStatus ("");
-                
-        }
-
-        /* (non-Javadoc)
-         * @see android.app.Activity#onStop()
-         */
-        protected void onStop() {
-                super.onStop();
-                
-                //unbindService();
-        }
-
-
-
-        /*
-         * Launch the system activity for Uri viewing with the provided url
-         */
-        private void openBrowser(String url)
-        {
-                startActivity(new Intent(Intent.ACTION_VIEW, Uri.parse(url)));
-                
-        }
-        
-        
-        
-        /*
-         * Show the help view - a popup dialog
-         */
-        private void showHelp ()
-        {
-                
-       new WizardHelper(this).showWizard();
-        }
-        
-        
-=======
 	 * @see android.app.Activity#onPause()
 	 */
 	protected void onPause() {
@@ -744,7 +490,6 @@
 	}
 	
 	
->>>>>>> d7c15dd8
     /*
      * Load the basic settings application to display torrc
      */
