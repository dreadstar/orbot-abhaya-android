--- conflicted
+++ resolved
@@ -59,14 +59,8 @@
     private String mSessionName = "OrbotVPN";
     private ParcelFileDescriptor mInterface;
 
-<<<<<<< HEAD
-    //private Thread mThreadProxy;
-    //private int mSocksProxyPort = 9999;
-   // private ProxyServer mProxyServer;
-=======
     private int mSocksProxyPort = 9999;
     private ProxyServer mProxyServer;
->>>>>>> 1464901f
     
     private final static int VPN_MTU = 1500;
     
@@ -95,20 +89,14 @@
         // Stop the previous session by interrupting the thread.
         if (mThreadVPN == null || (!mThreadVPN.isAlive()))
         {
-<<<<<<< HEAD
-        	enableAppRouting ();
+       	    enableAppRouting ();
             setupTun2Socks();               
-=======
-            startSocksBypass ();
-            setupTun2Socks();
->>>>>>> 1464901f
         }
      
         
         return START_STICKY;
     }
     
-<<<<<<< HEAD
     private void enableAppRouting ()
     {
     	
@@ -122,7 +110,8 @@
     	{
     		//do socks bypass trick
     	}
-=======
+    }
+
     private void startSocksBypass(){
         mThreadProxy = new Thread ()
         {
@@ -140,7 +129,6 @@
         };
         
         mThreadProxy.start();
->>>>>>> 1464901f
     }
 
     @Override
@@ -169,7 +157,6 @@
   
     private void setupTun2Socks()  {
        
-<<<<<<< HEAD
     	mThreadVPN = new Thread ()
     	{
     		
@@ -222,56 +209,6 @@
     	};
     	
     	mThreadVPN.start();
-=======
-        mThreadVPN = new Thread ()
-        {
-            
-            public void run ()
-            {
-                if (mInterface == null)
-                {
-                    // Set the locale to English (or probably any other language that^M
-                    // uses Hindu-Arabic (aka Latin) numerals).^M
-                    // We have found that VpnService.Builder does something locale-dependent^M
-                    // internally that causes errors when the locale uses its own numerals^M
-                    // (i.e., Farsi and Arabic).^M
-                    Locale.setDefault(new Locale("en"));
-                    
-                    Builder builder = new Builder();
-                    
-                    builder.setMtu(VPN_MTU);
-                    builder.addAddress("10.0.0.1",28);
-                    builder.setSession("DrobotVPN");
-                    builder.addRoute("0.0.0.0",0);
-                    //builder.addRoute("192.0.0.0",8);
-                    //builder.addRoute("192.168.43.0",8);
-                    
-                     // Create a new interface using the builder and save the parameters.
-                    mInterface = builder.setSession(mSessionName)
-                            .setConfigureIntent(mConfigureIntent)
-                            .establish();
-                            
-                    try
-                    {
-                        Tun2Socks.Start(mInterface, 
-                                        VPN_MTU,
-                                        "10.0.0.2",
-                                        "255.255.255.0",
-                                        "127.0.0.1:" + TorServiceConstants.PORT_SOCKS_DEFAULT,
-                                        "10.0.0.1:" + String.valueOf(TorServiceConstants.TOR_DNS_PORT_DEFAULT),
-                                        true);
-                        
-                    }
-                    catch (Exception e)
-                    {
-                        Log.d(TAG,"tun2Socks has stopped",e);
-                    }
-                }
-            }
-        };
-        mThreadVPN.start();
-        showToolbarNotification(getString(R.string.status_activated), NOTIFY_ID, R.drawable.ic_stat_tor);
->>>>>>> 1464901f
     }
 
     @Override
@@ -296,92 +233,5 @@
         super.onRevoke();
     }
     
-<<<<<<< HEAD
-    /*
-    private void debugPacket(ByteBuffer packet)
-    {b
-=======
-    private void clearNotifications()
-    {
-        if (mNotificationManager != null)
-            mNotificationManager.cancelAll();
-        mNotificationShowing = false;
-        
-    }
-    
-    
-    @SuppressLint("NewApi")
-    private void showToolbarNotification (String notifyMsg, int notifyType, int icon)
-     {        
-         
-         //Reusable code.
-         Intent intent = new Intent(OrbotVpnService.this, Orbot.class);
-         PendingIntent pendIntent = PendingIntent.getActivity(OrbotVpnService.this, 0, intent, 0);
- 
-        if (mNotifyBuilder == null)
-        {
-            
-            mNotificationManager = (NotificationManager) getSystemService(Context.NOTIFICATION_SERVICE);
-                
-            if (mNotifyBuilder == null)
-            {
-                mNotifyBuilder = new NotificationCompat.Builder(this)
-                    .setContentTitle(getString(R.string.app_name))
-                    .setSmallIcon(R.drawable.ic_stat_tor);
-                mNotifyBuilder.setContentIntent(pendIntent);
-            }
-        }
->>>>>>> 1464901f
-
-        mNotifyBuilder.setContentText(notifyMsg);
-        mNotifyBuilder.setSmallIcon(icon);
-        
-        if (notifyType != NOTIFY_ID)
-        {
-            mNotifyBuilder.setTicker(notifyMsg);
-        //    mNotifyBuilder.setLights(Color.GREEN, 1000, 1000);
-        }
-        else
-        {
-            mNotifyBuilder.setTicker(null);
-        }
-        
-        mNotifyBuilder.setOngoing(prefPersistNotifications);
-        
-        mNotification = mNotifyBuilder.build();
-        
-        if (Build.VERSION.SDK_INT >= 16 && mShowExpandedNotifications) {
-            
-            
-            // Create remote view that needs to be set as bigContentView for the notification.
-             RemoteViews expandedView = new RemoteViews(this.getPackageName(), 
-                     R.layout.layout_notification_expanded);
-             
-             StringBuffer sbInfo = new StringBuffer();
-             
-             
-             if (notifyType == NOTIFY_ID)
-                 expandedView.setTextViewText(R.id.text, notifyMsg);
-             else
-             {
-                 expandedView.setTextViewText(R.id.info, notifyMsg);
-             
-             }
-             expandedView.setTextViewText(R.id.title, getString(R.string.app_name)); 
-             
-             expandedView.setImageViewResource(R.id.icon, icon);
-            mNotification.bigContentView = expandedView;
-        }
-        
-        if (prefPersistNotifications && (!mNotificationShowing))
-        {
-            startForeground(NOTIFY_ID, mNotification);
-        }
-        else
-        {
-            mNotificationManager.notify(NOTIFY_ID, mNotification);
-        }
-        
-        mNotificationShowing = true;
-     }
+    
 }