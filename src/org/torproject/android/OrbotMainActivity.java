--- conflicted
+++ resolved
@@ -563,7 +563,6 @@
 			    .setNegativeButton("Deny", dialogClickListener).show();
 			
 			return; //don't null the setIntent() as we need it later
-<<<<<<< HEAD
 		}
 		else if (action.equals(INTENT_ACTION_REQUEST_START_TOR))
 		{
@@ -582,26 +581,6 @@
 	            resultIntent.putExtra(TorServiceConstants.EXTRA_STATUS, torStatus);
 	            setResult(RESULT_OK, resultIntent);
 	            finish();
-=======
-        }
-        else if (action.equals("org.torproject.android.START_TOR")
-                && Prefs.allowBackgroundStarts())
-        {
-			autoStartFromIntent = true;
-            try {
-                startTor();
-
-                Intent resultIntent;
-                if (lastStatusIntent == null) {
-                    resultIntent = new Intent(intent);
-                } else {
-                    resultIntent = lastStatusIntent;
-                }
-                resultIntent.putExtra(TorServiceConstants.EXTRA_STATUS, torStatus);
-                setResult(RESULT_OK, resultIntent);
-            } catch (RemoteException e) {
-                e.printStackTrace();
->>>>>>> aa87e671
             }
           
 		}
@@ -622,18 +601,8 @@
 				}
 			}
 		}
-<<<<<<< HEAD
 		
 		updateStatus(null);
-=======
-        else if (action.equals(Intent.ACTION_MAIN))
-        {
-            // OrbotMainActivity was restarted after being killed
-            if (isTorServiceRunning())
-                sendIntentToService(TorServiceConstants.CMD_STATUS);
-        }
-		updateStatus("");
->>>>>>> aa87e671
 		
 		setIntent(null);
 		
@@ -1046,30 +1015,10 @@
 			mBtnBridges.setChecked(Prefs.bridgesEnabled());
         }
 
-<<<<<<< HEAD
 		requestTorStatus();
 
 		updateStatus(null);
 		
-=======
-        /*
-         * Check if the tor daemon is running and if TorService is stopped. If
-         * so, automatically start TorService to represent it
-         */
-        try {
-            if (TorServiceUtils.findProcessId(OrbotApp.fileTor.getAbsolutePath()) != -1
-                    && !isTorServiceRunning()) {
-                Log.i(TAG, "Found tor daemon without TorService: starting TorService");
-                startTor();
-            }
-        } catch (IOException e) {
-            e.printStackTrace();
-        } catch (RemoteException e) {
-            e.printStackTrace();
-        }
-
-        handleIntents();
->>>>>>> aa87e671
     }
 
     AlertDialog aDialog = null;
