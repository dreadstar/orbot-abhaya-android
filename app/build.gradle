--- conflicted
+++ resolved
@@ -47,11 +47,7 @@
             minSdkVersion 16
             applicationId 'org.torproject.android'
             targetSdkVersion 31
-<<<<<<< HEAD
-            versionCode 1662300400
-=======
             versionCode 1700100300
->>>>>>> 7860adba
 
             versionName getVersionName()
             archivesBaseName = "Orbot-$versionName"
