--- conflicted
+++ resolved
@@ -47,11 +47,7 @@
         fullperm {
             dimension "free"
             applicationId 'org.torproject.android'
-<<<<<<< HEAD
-            versionCode 1711200200
-=======
             versionCode 1721300100
->>>>>>> b3e28753
             versionName getVersionName()
             archivesBaseName = "Orbot-${versionName}"
         }
