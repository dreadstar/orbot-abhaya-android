--- conflicted
+++ resolved
@@ -1,6 +1,5 @@
 <?xml version="1.0" encoding="utf-8"?>
 <resources>
-<<<<<<< HEAD
     <string name="app_name">Orbot</string>
     <string name="app_description">Orbot is a free proxy app that empowers other apps to use the internet more securely. Orbot uses Tor to encrypt your Internet traffic and then hides it by bouncing through a series of computers around the world. Tor is free software and an open network that helps you defend against a form of network surveillance that threatens personal freedom and privacy, confidential business activities and relationships, and state security known as traffic analysis.</string>
     <string name="internal_web_url">http://orbot/</string>
@@ -253,263 +252,8 @@
     <string name="newnym">You\'ve switched to a new Tor identity!</string>
 
     <string name="menu_verify_browser">Browser</string>
-=======
-  <string name="app_name">Orbot</string>
-  <string name="app_description">Orbot is a free proxy app that empowers other apps to use the internet more securely. Orbot uses Tor to encrypt your Internet traffic and then hides it by bouncing through a series of computers around the world. Tor is free software and an open network that helps you defend against a form of network surveillance that threatens personal freedom and privacy, confidential business activities and relationships, and state security known as traffic analysis.</string>
-  <string name="internal_web_url">http://orbot/</string>
-  <string name="default_web_url">http://check.torproject.org</string>
-  <string name="secure_default_web_url">https://check.torproject.org</string>
-  <string name="tor_check_api_url">https://check.torproject.org/?TorButton=true</string>
-  <string name="control_permission_label">start and stop Tor</string>
-  <string name="tor_proxy_service_process">torproxyservice</string>
-  <string name="status_starting_up">Orbot is starting&#8230;</string>
-  <string name="status_activated">Connected to the Tor network</string>
-  <string name="status_disabled">Orbot is deactivated</string>
-  <string name="status_shutting_down">TorService is shutting down</string>
-  <string name="tor_process_starting">Starting Tor client&#8230;</string>
-  <string name="tor_process_complete">complete.</string>
-  <string name="tor_process_waiting">waiting.</string>
-  <string name="not_anonymous_yet">WARNING: Your traffic is not anonymous yet! Please configure your applications to use HTTP proxy 127.0.0.1:8118 or SOCKS4A or SOCKS5 proxy 127.0.0.1:9050</string>
-  <string name="menu_home">Home</string>
-  <string name="menu_browse">Browse</string>
-  <string name="menu_settings">Settings</string>
-  <string name="menu_log">Log</string>
-  <string name="menu_info">Help</string>
-  <string name="menu_apps">Apps...</string>
-  <string name="menu_start">Start</string>
-  <string name="menu_stop">Stop</string>
-  <string name="menu_about">About</string>
-  <string name="menu_promo_apps">Get apps…</string>
-  <string name="main_layout_download">Download</string>
-  <string name="main_layout_upload">Upload</string>
-  <string name="button_help">Help</string>
-  <string name="button_close">Close</string>
-  <string name="button_about">About</string>
-  <string name="button_clear_log">Clear Log</string>
-  <string name="menu_verify">Check</string>
-  <string name="menu_exit">Exit</string>
-  <string name="menu_scan">Scan BridgeQR</string>
-  <string name="menu_share_bridge">Share BridgeQR</string>
-  <string name="press_to_start">- long press to start -</string>
-  <string name="pref_trans_proxy_group">Transparent Proxying (Requires Root)</string>
-  <string name="pref_trans_proxy_title">Transparent Proxying</string>
-  <string name="pref_trans_proxy_summary">Automatic Torifying of Apps</string>
-  <string name="pref_transparent_all_title">Tor Everything</string>
-  <string name="pref_transparent_all_summary">Proxy traffic for all apps through Tor</string>
-  <string name="pref_transparent_port_fallback_title">Port Proxy Fallback</string>
-  <string name="pref_transparent_port_fallback_summary">WARNING: Circumvents common ports (80, 443, etc). *USE ONLY* if \'All\' or \'App\' mode doesn\'t work.</string>
-  <string name="pref_transparent_port_title">Port List</string>
-  <string name="pref_transparent_port_summary">List of ports to proxy. *USE ONLY* if \'All\' or \'App\' mode doesn\'t work</string>
-  <string name="pref_transparent_port_dialog">Enter ports to proxy</string>
-  <string name="pref_has_root">Request Root Access</string>
-  <string name="pref_has_root_summary">Request root access for transparent proxying</string>
-  <string name="status_install_success">Tor binaries successfully installed!</string>
-  <string name="status_install_fail">The Tor binary files were unable to be installed. Please check the log and notify tor-assistants@torproject.org</string>
-  <string name="title_error">Application Error</string>
-  <string name="wizard_title">Orbot</string>
-  <string name="wizard_btn_tell_me_more">About Orbot</string>
-  <string name="btn_next">Next</string>
-  <string name="btn_back">Back</string>
-  <string name="btn_finish">Finish</string>
-  <string name="btn_okay">Okay</string>
-  <string name="btn_cancel">Cancel</string>
-  <!--Welcome Wizard strings (DJH)-->
-  <string name="wizard_details">Some Orbot Details</string>
-  <string name="wizard_details_msg">Orbot is an open-source application that contains Tor, Obfs4Proxy, BadVPN Tun2Socks, LibEvent and Polipo. It provides a local HTTP proxy (8118) and a SOCKS proxy (9050) into the Tor network. Orbot also has the ability, on rooted device, to send all internet traffic through Tor.</string>
-  <string name="wizard_permissions_root">Permission Granted</string>
-  <string name="wizard_permissions_stock">Orbot Permissions</string>
-  <string name="wizard_premissions_msg_root">Excellent! We\'ve detected that you have root permissions enabled for Orbot. We will use this power wisely.</string>
-  <string name="wizard_permissions_msg_stock"> While it is not required, Orbot can become a more powerful tool if your device has root access. Use the button below to grant Orbot superpowers! </string>
-  <string name="wizard_permissions_no_root">If you don\'t have root access or have no idea what we\'re talking about, just be sure to use apps made to work with Orbot.</string>
-  <string name="wizard_permissions_consent">I understand and would like to continue without Superuser</string>
-  <string name="wizard_permission_enable_root">Grant Root for Orbot</string>
-  <string name="wizard_configure">Configure Torification</string>
-  <string name="wizard_configure_msg">Orbot gives you the option to route all application traffic through Tor OR to choose your applications individually.</string>
-  <string name="wizard_configure_all">Proxy All Apps Through Tor</string>
-  <string name="wizard_configure_select_apps">Select Individual Apps for Tor</string>
-  <string name="wizard_tips_tricks">Orbot-enabled Apps</string>
-  <string name="wizard_tips_msg">The apps below were developed to work with Orbot. Click each button to install now, or you can find them later on Google Play, at GuardianProject.info website or via F-Droid.org.</string>
-  <string name="wizard_tips_otrchat">ChatSecure - Secure instant messaging client for Android</string>
-  <string name="wizard_tips_proxy">Proxy Settings - Learn how to configure apps to work with Orbot</string>
-  <string name="wizard_tips_duckgo">DuckDuckGo Search Engine app</string>
-  <string name="wizard_tips_twitter">Set Twitter proxy to host \"localhost\" and port 8118</string>
-  <string name="wizard_tips_story_maker">StoryMaker - Make a story and leave it to tor for security!</string>
-  <string name="twitter_setup_url">https://guardianproject.info/2012/05/02/orbot-your-twitter/</string>
-  <string name="wizard_proxy_help_info">Proxy Settings</string>
-  <string name="wizard_proxy_help_msg">If the Android app you are using can support the use of an HTTP or SOCKS proxy, then you can configure it to connect to Orbot and use Tor.\n\n\n    The host settings is 127.0.0.1 or \"localhost\". For HTTP, the port setting is 8118. For SOCKS, the proxy is 9050. You should use SOCKS4A or SOCKS5 if possible.\n    \n\n\n    You can learn more about proxying on Android via the FAQ at: http://tinyurl.com/proxyandroid\n    </string>
-  <string name="wizard_final">Orbot is ready!</string>
-  <string name="wizard_final_msg">Millions of people around the world use Tor for a wide variety of reasons.\n\nJournalists and bloggers, human rights defenders, law enforcement officers, soldiers, corporations, citizens of repressive regimes, and just ordinary citizens&#8230; and now you are ready to, as well!</string>
-  <string name="wizard_exit_at_first_screen_toast">Please configure Orbot before you can start using it!</string>
-  <!--END Welcome Wizard strings (DJH)-->
-  <string name="connect_first_time">You\'ve successfully connected to the Tor network - but this does NOT mean your device is secure. You can use the \'Browser\' button to test your connection. \n\nVisit us at https://guardianproject.info/apps/orbot or send an email to help@guardianproject.info to learn more.</string>
-  <string name="tor_check">This will open your web browser to https://check.torproject.org in order to see if Orbot is probably configured and you are connected to Tor.</string>
-  <string name="pref_hs_group">Hidden Service Hosting</string>
-  <string name="pref_general_group">General</string>
-  <string name="pref_start_boot_title">Start Orbot on Boot</string>
-  <string name="pref_start_boot_summary">Automatically start Orbot and connect Tor when your Android device boots</string>
-  <!--New Wizard Strings-->
-  <!--Title Screen-->
-  <string name="wizard_title_msg">Orbot brings Tor to Android!\n\nTor helps you defend against content filtering, traffic analysis and network surveillance that threatens privacy, confidential information and personal relationships.\n\nThis wizard will help you configure Orbot and Tor on your device.</string>
-  <!--Warning screen-->
-  <string name="wizard_warning_title">Warning</string>
-  <string name="wizard_warning_msg">Simply installing Orbot will not automatically anonymize your mobile traffic.\n\nYou must properly configure Orbot, your device and other apps to successfully use Tor.</string>
-  <!--Permissions screen-->
-  <string name="wizard_permissions_title">Permissions</string>
-  <string name="wizard_permissions_root_msg1">You can optionally grant Orbot \'Superuser\' access to enable advanced features, such as Transparent Proxying.</string>
-  <string name="wizard_permissions_root_msg2">If you do not want to do this, please make sure to use apps made to work with Orbot</string>
-  <string name="wizard_permissions_no_root_msg">Your device does not appear to be rooted or provide root or \'Superuser\' access.\n\nPlease try the \'Apps\' mode on the main screen instead.</string>
-  <!--TipsAndTricks screen-->
-  <string name="wizard_tips_title">Orbot-Enabled Apps</string>
-  <string name="wizard_tips_gibberbot">ChatSecure: Secure chat app with Off-the-Record Encryption</string>
-  <string name="wizard_tips_orweb">Orfox: Privacy-enhanced browser that works through Tor</string>
-  <string name="wizard_tips_play">Find all Guardian Project apps on Google Play</string>
-  <string name="wizard_tips_fdroid">Find all Guardian Project apps on F-Droid</string>
-  <string name="wizard_tips_fdroid_org">Find all Guardian Project apps on https://f-droid.org</string>
-  <!--Transparent Proxy screen-->
-  <string name="wizard_transproxy_title">Transparent Proxying</string>
-  <string name="wizard_transproxy_msg">This allows your apps to automatically run through the Tor network without any configuration.</string>
-  <string name="wizard_transproxy_hint">(Check this box if you have no idea what we are talking about)</string>
-  <string name="wizard_transproxy_none">None</string>
-  <string name="pref_transparent_tethering_title">Tor Tethering</string>
-  <string name="pref_transparent_tethering_summary">Enable Tor Transparent Proxying for Wifi and USB Tethered Devices (requires restart)</string>
-  <string name="button_grant_superuser">Request Superuser Access</string>
-  <string name="pref_select_apps">Select Apps</string>
-  <string name="pref_select_apps_summary">Choose Apps to Route Through Tor</string>
-  <string name="pref_node_configuration">Node Configuration</string>
-  <string name="pref_node_configuration_summary">These are advanced settings that can reduce your anonymity</string>
-  <string name="pref_entrance_node">Entrance Nodes</string>
-  <string name="pref_entrance_node_summary">Fingerprints, nicks, countries and addresses for the first hop</string>
-  <string name="pref_entrance_node_dialog">Enter Entrance Nodes</string>
-  <string name="pref_allow_background_starts_title">Allow Background Starts</string>
-  <string name="pref_allow_background_starts_summary">Let any app tell Orbot to start Tor and related services</string>
   <string name="pref_open_proxy_on_all_interfaces_title">Open Proxy on All Interfaces</string>
   <string name="pref_open_proxy_on_all_interfaces_summary">Allow Wifi peers, tethered devices and anyone else who can connect to your IP, to access Tor</string>
-
-  <string name="button_proxy_all">Proxy All</string>
-  <string name="button_proxy_none">Proxy None</string>
-  <string name="button_invert_selection">Invert Selection</string>
-
-  <string name="pref_proxy_title">Outbound Network Proxy (Optional)</string>
-
-  <string name="pref_proxy_type_title">Outbound Proxy Type</string>
-  <string name="pref_proxy_type_summary">Protocol to use for proxy server: HTTP, HTTPS, Socks4, Socks5</string>
-  <string name="pref_proxy_type_dialog">Enter Proxy Type</string>
-
-  <string name="pref_proxy_host_title">Outbound Proxy Host</string>
-  <string name="pref_proxy_host_summary">Proxy Server hostname</string>
-  <string name="pref_proxy_host_dialog">Enter Proxy Host</string>
-
-  <string name="pref_proxy_port_title">Outbound Proxy Port</string>
-  <string name="pref_proxy_port_summary">Proxy Server port</string>
-  <string name="pref_proxy_port_dialog">Enter Proxy port</string>
-
-  <string name="pref_proxy_username_title">Outbound Proxy Username</string>
-  <string name="pref_proxy_username_summary">Proxy Username (Optional)</string>
-  <string name="pref_proxy_username_dialog">Enter Proxy Username</string>
-
-  <string name="pref_proxy_password_title">Outbound Proxy Password</string>
-  <string name="pref_proxy_password_summary">Proxy Password (Optional)</string>
-  <string name="pref_proxy_password_dialog">Enter Proxy Password</string>
-
-
-  <string name="status">Status</string>
-  <string name="setting_up_full_transparent_proxying_">Setting up full transparent proxying&#8230;</string>
-  <string name="setting_up_app_based_transparent_proxying_">Setting up app-based transparent proxying&#8230;</string>
-  <string name="transparent_proxying_enabled">Transparent proxying ENABLED</string>
-  <string name="transproxy_enabled_for_tethering_">TransProxy enabled for Tethering!</string>
-  <string name="warning_error_starting_transparent_proxying_">WARNING: error starting transparent proxying!</string>
-  <string name="transproxy_rules_cleared">TransProxy rules cleared</string>
-  <string name="couldn_t_start_tor_process_">Couldn\'t start Tor process: </string>
-  <string name="privoxy_is_running_on_port_">Polipo is running on port: </string>
-  <string name="setting_up_port_based_transparent_proxying_">Setting up port-based transparent proxying&#8230;</string>
-  <string name="bridge_error">Bridge Error</string>
-  <string name="bridge_requires_ip">In order to use the bridge feature, you must enter at least one bridge IP address.</string>
-  <string name="send_email_for_bridges">Send an email to bridges@torproject.org with the line \"get bridges\" by itself in the body of the mail from a gmail account.</string>
-  <string name="error">Error</string>
-  <string name="your_reachableaddresses_settings_caused_an_exception_">Your ReachableAddresses settings caused an exception!</string>
-  <string name="your_relay_settings_caused_an_exception_">Your relay settings caused an exception!</string>
-  <string name="exit_nodes">Exit Nodes</string>
-  <string name="fingerprints_nicks_countries_and_addresses_for_the_last_hop">Fingerprints, nicks, countries and addresses for the last hop</string>
-  <string name="enter_exit_nodes">Enter Exit Nodes</string>
-  <string name="exclude_nodes">Exclude Nodes</string>
-  <string name="fingerprints_nicks_countries_and_addresses_to_exclude">Fingerprints, nicks, countries and addresses to exclude</string>
-  <string name="enter_exclude_nodes">Enter Exclude Nodes</string>
-  <string name="strict_nodes">Strict Nodes</string>
-  <string name="use_only_these_specified_nodes">Use *only* these specified nodes</string>
-  <string name="bridges">Bridges</string>
-  <string name="use_bridges">Use Bridges</string>
-  <string name="bridges_obfuscated">Obfuscated Bridges</string>
-  <string name="enable_alternate_entrance_nodes_into_the_tor_network">Enable alternate entrance nodes into the Tor Network</string>
-  <string name="enable_if_configured_bridges_are_obfuscated_bridges">Enable if configured bridges are obfuscated bridges</string>
-  <string name="ip_address_and_port_of_bridges">IP address and port of bridges</string>
-  <string name="enter_bridge_addresses">Enter Bridge Addresses</string>
-  <string name="relays">Relays</string>
-  <string name="relaying">Relaying</string>
-  <string name="enable_your_device_to_be_a_non_exit_relay">Enable your device to be a non-exit relay</string>
-  <string name="relay_port">Relay Port</string>
-  <string name="listening_port_for_your_tor_relay">Listening port for your Tor relay</string>
-  <string name="enter_or_port">Enter OR port</string>
-  <string name="relay_nickname">Relay nickname</string>
-  <string name="the_nickname_for_your_tor_relay">The nickname for your Tor relay</string>
-  <string name="enter_a_custom_relay_nickname">Enter a custom relay nickname</string>
-  <string name="reachable_addresses">Reachable Addresses</string>
-  <string name="run_as_a_client_behind_a_firewall_with_restrictive_policies">Run as a client behind a firewall with restrictive policies</string>
-  <string name="reachable_ports">Reachable ports</string>
-  <string name="ports_reachable_behind_a_restrictive_firewall">Ports reachable behind a restrictive firewall</string>
-  <string name="enter_ports">Enter ports</string>
-  <string name="enable_hidden_services">Hidden Service Hosting</string>
-  <string name="run_servers_accessible_via_the_tor_network">allow on-device server to be accessible via the Tor network</string>
-  <string name="enter_localhost_ports_for_hidden_services">enter localhost ports for hidden services</string>
-  <string name="hidden_service_ports">Hidden Service Ports</string>
-  <string name="the_addressable_name_for_your_hidden_service_generated_automatically_">the addressable name for your hidden service (generated automatically)</string>
-  <string name="enable_debug_log_to_output_must_use_adb_or_alogcat_to_view_">enable debug log to output (must use adb or aLogCat to view)</string>
-  <string name="project_home">Project Home(s): </string>
-  <string name="project_urls">https://www.torproject.org/docs/android\nhttps://guardianproject.info/apps/orbot/</string>
-  <string name="the_tor_license">The Tor License</string>
-  <string name="https_torproject_org">https://torproject.org</string>
-  <string name="third_party_software">3rd-Party-Software: </string>
-  <string name="tor_version">Tor: https://www.torproject.org</string>
-  <string name="libevent_version">LibEvent v2.0.21: http://www.monkey.org/~provos/libevent/</string>
-  <string name="polipo_version">Polipo v1.1.9: https://github.com/jech/polipo</string>
-  <string name="obfsproxy_version">Obfs4proxy v0.0.8: https://github.com/Yawning/obfs4</string>
-  <string name="openssl_version">OpenSSL v1.0.2j: http://www.openssl.org</string>
-  <string name="hidden_service_request">An app wants to open hidden server port %1$s to the Tor network. This is safe if you trust the app.</string>
-  <string name="found_existing_tor_process">found existing Tor process&#8230;</string>
-  <string name="something_bad_happened">Something bad happened. Check the log</string>
-  <string name="hidden_service_on">hidden service on:</string>
-  <string name="unable_to_read_hidden_service_name">unable to read hidden service name</string>
-  <string name="unable_to_start_tor">Unable to start Tor:</string>
-  <string name="unable_to_reset_tor">Reboot your device, unable to reset Tor!</string>
-  <string name="pref_use_sys_iptables_title">Use Default Iptables</string>
-  <string name="pref_use_sys_iptables_summary">use the built-in iptables binary instead of the one bundled with Orbot</string>
-
-  <string name="error_installing_binares">The Tor binaries were not able to be installed or upgraded.</string>
-
-  <string name="pref_use_persistent_notifications">Always keep the icon in toolbar when Orbot is connected</string>
-  <string name="pref_use_persistent_notifications_title">Always-On Notifications</string>
-
-  <string name="pref_use_expanded_notifications">Show expanded notification with Tor exit country and IP</string>
-  <string name="pref_use_expanded_notifications_title">Expanded Notifications</string>
-
-  <string name="notification_using_bridges">Bridges enabled!</string>
-  <string name="default_bridges" />
-  <string name="set_locale_title">Language</string>
-  <string name="set_locale_summary">Choose the locale and language for Orbot</string>
-  <string name="wizard_locale_title">Choose Language</string>
-  <string name="wizard_locale_msg">Leave default or switch the current language</string>
-  <string name="powered_by">powered by Tor</string>
-  <string name="btn_save_settings">Save Settings</string>
-  <string name="no_internet_connection_tor">No internet connection; Tor is on standby…</string>
-  <string name="bandwidth_">Bandwidth:</string>
-  <string name="down">down</string>
-  <string name="up">up</string>
-  <string name="pref_disable_network_title">No Network Auto-Sleep</string>
-  <string name="pref_disable_network_summary">Put Tor to sleep when there is no internet available</string>
-  <string name="newnym">You\'ve switched to a new Tor identity!</string>
-
-  <string name="menu_verify_browser">Browser</string>
->>>>>>> 51216a45
-    <string name="menu_use_chatsecure">Use ChatSecure</string>
 
     <string name="permission_manage_tor_label">Manage Tor</string>
     <string name="permission_manage_tor_description">Enable this app to control the Tor service</string>
