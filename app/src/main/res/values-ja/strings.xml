<?xml version="1.0" encoding="utf-8"?>
<resources>
    <string name="app_name">Orbot</string>
    <string name="app_description">Orbotは、他のアプリがインターネットをより安全に使用できるようにする無料のプロキシアプリです。OrbotはTorを使用してインターネットトラフィックを暗号化し、世界中の一連のコンピュータを経由してバウンスすることでそれを隠蔽しています。Torはフリーソフトウェアであり、オープンネットワークです。個人の自由やプライバシー、機密のビジネス活動や関係、国家安全保障を脅かすネットワーク監視の一形態であるトラフィック解析から身を守るのに役立ちます。</string>
    <string name="menu_settings">設定</string>
    <string name="menu_log">履歴</string>
    <string name="menu_stop">停止</string>
    <string name="menu_about">情報</string>
    <string name="main_layout_download">ダウンロード</string>
    <string name="main_layout_upload">アップロード</string>
    <string name="button_about">バージョン情報</string>
    <string name="menu_exit">終了</string>
    <string name="menu_scan">ブリッジQRをスキャン</string>
    <string name="menu_share_bridge">ブリッジQRを共有</string>
    <!--Welcome Wizard strings (DJH)-->
    <string name="wizard_details_msg">OrbotはTor、IPtProxy (Obfs4Proxy, Meek, Snowflake), Go-Tun2Socks、LibEventを含むオープンソースアプリです。Torネットワークに入るVPNトンネル、ローカルHTTP接続プロキシ (8118) SOCKSプロキシ (9050) を提供します。</string>
    <!--END Welcome Wizard strings (DJH)-->
    <string name="pref_general_group">一般</string>
    <string name="pref_start_boot_title">起動時にOrbotを実行</string>
    <string name="pref_start_boot_summary">Android端末の起動時にOrbotを自動で実行して、Torに接続する</string>
    <!--New Wizard Strings-->
    <!--Title Screen-->
    <!--Warning screen-->
    <!--Permissions screen-->
    <!--TipsAndTricks screen-->
    <!--Transparent Proxy screen-->
    <string name="pref_node_configuration">ノード設定</string>
    <string name="pref_node_configuration_summary">これらは、匿名性を低下させることができる高度な設定です</string>
    <string name="pref_entrance_node">入り口ノード</string>
    <string name="pref_entrance_node_summary">最初のホップのためのデジタル指紋、ニックネーム、国とIPアドレス</string>
    <string name="pref_entrance_node_dialog">入り口ノードを入力</string>
    <string name="pref_allow_background_starts_title">バックグラウンドでの開始を許可</string>
    <string name="pref_allow_background_starts_summary">OrbotがTorと関連サービスを開始するように、任意のアプリに伝えます</string>
    <string name="pref_proxy_title">外方向ネットワークプロキシ (任意)</string>
    <string name="pref_proxy_type_title">外方向プロキシの種類</string>
    <string name="pref_proxy_type_summary">HTTP,HTTPS,Socks4,Socks5で使用するプロトコル</string>
    <string name="pref_proxy_type_dialog">プロキシの種類を入力</string>
    <string name="pref_proxy_host_title">外方向プロキシのホスト</string>
    <string name="pref_proxy_host_summary">プロキシサーバのホスト名</string>
    <string name="pref_proxy_host_dialog">プロキシのホストを入力</string>
    <string name="pref_proxy_port_title">外方向プロキシのポート</string>
    <string name="pref_proxy_port_summary">プロキシサーバのポート</string>
    <string name="pref_proxy_port_dialog">プロキシのポートを入力</string>
    <string name="pref_proxy_username_title">外方向プロキシのポート</string>
    <string name="pref_proxy_username_summary">プロキシユーザー名 (任意)</string>
    <string name="pref_proxy_username_dialog">プロキシのユーザー名を入力</string>
    <string name="pref_proxy_password_title">外方向プロキシのパスワード</string>
    <string name="pref_proxy_password_summary">プロキシのパスワード (任意)</string>
    <string name="pref_proxy_password_dialog">プロキシのパスワードを入力</string>
    <string name="error">エラー</string>
    <string name="exit_nodes">出口ノード</string>
    <string name="fingerprints_nicks_countries_and_addresses_for_the_last_hop">最後のホップのためのデジタル指紋、ニックネーム、国とIPアドレス</string>
    <string name="enter_exit_nodes">出口ノードを入力</string>
    <string name="exclude_nodes">除外ノード</string>
    <string name="fingerprints_nicks_countries_and_addresses_to_exclude">除外するデジタル指紋、ニックネーム、国とIPアドレス</string>
    <string name="enter_exclude_nodes">除外ノードを入力</string>
    <string name="strict_nodes">Strictノード</string>
    <string name="bridges">ブリッジ</string>
    <string name="use_bridges">ブリッジを使う</string>
    <string name="relays">中継</string>
    <string name="relaying">中継する</string>
    <string name="enable_your_device_to_be_a_non_exit_relay">この端末を非出口中継にする</string>
    <string name="relay_port">中継のポート</string>
    <string name="listening_port_for_your_tor_relay">このTor中継のリスニングポート</string>
    <string name="enter_or_port">ORポートを入力</string>
    <string name="relay_nickname">中継のニックネーム</string>
    <string name="the_nickname_for_your_tor_relay">このTor中継のニックネーム</string>
    <string name="enter_a_custom_relay_nickname">中継のカスタムニックネームを入力</string>
    <string name="reachable_addresses">到達可能アドレス</string>
    <string name="run_as_a_client_behind_a_firewall_with_restrictive_policies">制限付きのポリシーを持つファイアウォールの背後で、クライアントとして実行する</string>
    <string name="reachable_ports">到達可能ポート</string>
    <string name="ports_reachable_behind_a_restrictive_firewall">制限付きファイアウォールの背後に到達可能なポート</string>
    <string name="enter_ports">ポートを入力</string>
    <string name="enable_debug_log_to_output_must_use_adb_or_alogcat_to_view_">デバッグログの出力を有効化(閲覧にはadbかaLogCatが必要)</string>
    <string name="project_home">プロジェクトのホーム:</string>
    <string name="third_party_software">第三者製のソフトウェア：</string>
    <string name="hidden_service_request">アプリがTorネットワークへポート %1$s 上にオニオンサーバー開放しようとしています。信頼できるアプリであれば、これは安全です。</string>
    <string name="pref_use_expanded_notifications">torの終了ノードの国とIPアドレスがある場合、通知に表示します</string>
    <string name="pref_use_expanded_notifications_title">拡張通知</string>
    <string name="set_locale_title">言語</string>
    <string name="pref_disable_network_title">ネットワークがなければ自動スリープ</string>
    <string name="pref_disable_network_summary">利用可能なインターネット接続がない時、Torをスリープさせる</string>
    <string name="newnym">新たな Tor の身元に切り替えました！</string>
    <string name="pref_socks_title">Tor SOCKS</string>
    <string name="pref_socks_summary">TorがSOCKSプロキシを提供するポート (デフォルト: 9050、0にすると無効)</string>
    <string name="pref_socks_dialog">SOCKS ポート設定</string>
    <string name="pref_transport_title">Tor透過プロキシポート</string>
    <string name="pref_transport_summary">Torが透過プロキシを提供するポート (デフォルト: 9040、0にすると無効)</string>
    <string name="pref_transport_dialog">透過プロキシポート設定</string>
    <string name="pref_dnsport_title">Tor DNS ポート</string>
    <string name="pref_dnsport_summary">TorがDNSを提供するポート (デフォルト: 5400、0にすると無効)</string>
    <string name="pref_dnsport_dialog">DNS ポート設定</string>
    <string name="pref_torrc_title">Torrc カスタム設定</string>
    <string name="pref_torrc_summary">上級者のみ: 直接torrc設定行を入力します</string>
    <string name="pref_torrc_dialog">Torrcをカスタム</string>
    <string name="bridges_updated">ブリッジを更新しました</string>
    <string name="restart_orbot_to_use_this_bridge_">変更を有効にするには、Orbotを再起動してください</string>
    <string name="if_your_mobile_network_actively_blocks_tor_you_can_use_a_tor_bridge_to_access_the_network_another_way_to_get_bridges_is_to_send_an_email_to_bridges_torproject_org_please_note_that_you_must_send_the_email_using_an_address_from_one_of_the_following_email_providers_riseup_gmail_or_yahoo_">もしあなたのモバイルネットワークがTorを積極的にブロックするなら、代替手段として\'ブリッジサーバ\'を使用することができます。設定と試験のために、選択肢の一つを選択してください…</string>
    <string name="get_bridges_email">電子メール</string>
    <string name="apps_mode">VPN方式</string>
    <string name="send_email">電子メール送信</string>
    <string name="vpn_default_world">世界中 (自動)</string>
    <string name="hidden_services">オニオンサービス</string>
    <string name="menu_hidden_services">オニオンサービス</string>
    <string name="save">保存</string>
    <string name="local_port">ローカルポート</string>
    <string name="onion_port">Onionポート</string>
    <string name="name">名前</string>
    <string name="done">完了！</string>
    <string name="copy_address_to_clipboard">クリップボードにアドレスをコピー</string>
    <string name="backup_service">サービスをバックアップ <i>（警告: これは、他のアプリにサービス設定を漏らす可能性があります）</i></string>
    <string name="delete_service">サービスを削除</string>
    <string name="backup_saved_at_external_storage">バックアップは外部記憶装置に保存されました</string>
    <string name="backup_restored">バックアップから復元</string>
    <string name="restore_backup">バックアップを復旧</string>
    <string name="create_a_backup_first">最初に、バックアップを作成して下さい</string>
    <string name="start_tor_again_for_finish_the_process">処理を終了するには、Torを再起動して下さい</string>
    <string name="confirm_service_deletion">サービス削除を確認</string>
    <string name="service_type">サービスの種類</string>
    <string name="please_restart_Orbot_to_enable_the_changes">変更を有効にするにはOrbotを再起動してください</string>
    <string name="onion">.onion</string>
    <string name="share_as_qr">QRで共有</string>
    <string name="disable">無効</string>
    <string name="enable">有効</string>
    <string name="consider_disable_battery_optimizations">ホストサービス実行中、電池最適化の無効化を検討する</string>
    <string name="consider_enable_battery_optimizations">ホストサービスを実行していない場合は、電池最適化の有効化を検討してください</string>
    <string name="pref_isolate_dest">宛先アドレスを分離</string>
    <string name="pref_isolate_dest_summary">宛先アドレスごとに別の回路を使用する</string>
    <string name="pref_connection_padding">接続水増し</string>
    <string name="pref_connection_padding_summary">ある種のトラフィック解析から防御するために、接続水増しを常に有効にします。デフォルト: 自動</string>
    <string name="pref_reduced_connection_padding">節減型通信水増し</string>
    <string name="pref_reduced_connection_padding_summary">データと電池の消費量を減らすために、中継接続を早めに閉じ、水増しパケットを少なく送信します</string>
    <string name="app_shortcuts">Torが有効化されたアプリ</string>
    <string name="bridge_direct_connect">Torに直接接続する(最良)</string>
    <string name="bridge_community">コミュニティーサーバーを介して接続する</string>
    <string name="bridge_cloud">クラウドサーバーを介して接続する</string>
    <string name="trouble_connecting">接続に問題がありましたか?</string>
    <string name="full_device_vpn">全デバイスVPN</string>
    <string name="vpn_disabled">VPNが無効</string>
    <string name="pref_open_proxy_on_all_interfaces_title">全インターフェイスでプロキシを開く</string>
    <string name="pref_open_proxy_on_all_interfaces_summary">Wi-Fiピア、テザリングされたデバイス、及びIPに接続できる他のユーザーに、Torへのアクセスを許可します</string>
    <string name="pref_http_title">Tor HTTP</string>
    <string name="pref_http_summary">Tor が HTTP プロキシを提供するポート (デフォルト: 8118、0にすると無効)</string>
    <string name="pref_http_dialog">HTTP ポート設定</string>
    <string name="pref_prefer_ipv6">IPv6接続を優先</string>
    <string name="pref_prefer_ipv6_summary">IPv6アドレスが優先されるように出口に指示します</string>
    <string name="pref_disable_ipv4">IPv4接続を無効化</string>
    <string name="pref_disable_ipv4_summary">IPv4アドレスに接続しないように出口に指示します</string>
    <string name="menu_new_identity">新しい身元</string>
    <string name="user_services">ユーザーサービス</string>
    <string name="app_services">アプリサービス</string>
    <string name="refresh_apps">アプリをリフレッシュ</string>
    <string name="allow">許可</string>
    <string name="deny">拒否</string>
    <string name="v3_backup_key">クライアント認証鍵をバックアップ</string>
    <string name="v3_backup_key_warning">警告: これは他のアプリに鍵を晒すかもしれません</string>
    <string name="v3_delete_client_authorization">クライアント認証鍵を削除</string>
    <string name="v3_import_auth_private">.auth_privateをインポート</string>
    <string name="confirm">確認</string>
    <string name="v3_hosted_services">オニオンサービスによるホスト</string>
    <string name="custom_bridges">カスタムブリッジ</string>
    <string name="secure_your_connection_title">接続準備完了</string>
    <string name="secure_your_connection_subtitle">アプリをネットワーク監視から隠し、ブロックされているときにはアクセスできるようにします。</string>
    <string name="connected_title">接続されました</string>
    <string name="btn_start_vpn">VPNを開始</string>
    <string name="btn_configure">接続の仕方を選択</string>
    <string name="volunteer_mode">親切モード</string>
    <string name="trying_to_connect_title">接続しています…</string>
    <string name="btn_choose_apps">アプリを選ぶ</string>
    <string name="btn_change_exit">出口を変更する</string>
    <string name="btn_refresh">リフレッシュ</string>
    <string name="btn_tor_off">Torをオフにする</string>
    <string name="no_thx">結構です</string>
    <string name="captcha_title">あなたが人間であることを知らせてください</string>
    <string name="menu_tor_connection">Tor接続</string>
    <string name="menu_help_others">他の人を助ける</string>
    <string name="menu_app_settings">アプリの設定</string>
    <string name="menu_faq">よくある質問</string>
    <string name="menu_header_learn">もっと詳しく</string>
    <string name="btn_use_custom_bridge">カスタムブリッジを使用する</string>
    <string name="msg_taking_too_long">これはとても時間がかかるようです</string>
    <string name="msg_try_something_else">他のものを試してみる</string>
    <string name="version">バージョン:</string>
    <string name="license">ライセンス:</string>
    <string name="pref_reduced_circuit_padding">節減型回路水増し</string>
    <string name="pref_circuit_padding">回路水増し</string>
    <string name="pref_circuit_padding_summary">ある種のトラフィック解析から防御するために、回路水増しを有効にします</string>
    <string name="pref_reduced_circuit_padding_summary">データと電池の消費量を減らすために、低い追加処理水増しアルゴリズムを使います</string>
    <string name="request_bridges">ブリッジを要求する</string>
    <string name="refresh_captcha">CAPTCHAを更新する</string>
    <string name="solve_captcha_instruction">ブリッジをリクエストするにはCAPTCHAを解いてください。</string>
    <string name="captcha">Captcha</string>
    <string name="paste_bridges">ブリッジを貼り付け</string>
    <string name="configure_custom_bridges">カスタムブリッジの設定</string>
    <string name="use_qr_code">QRコードを使用</string>
    <string name="bridge_snowflake">Snowflakeを使って他のTorユーザーを経由して接続する(方法第1 - Fastly)</string>
    <string name="bridge_snowflake_amp">Snowflakeを使って他のTorユーザーを経由して接続する(方法第2 - AMP)</string>
    <string name="use_custom_bridges">カスタムブリッジの使用</string>
    <string name="snowflake_proxy_msg_description">あなたのsnowflakeが誰かの検閲迂回を助けたら、メッセージを表示する</string>
    <string name="kibibyte">KiB</string>
    <string name="get_bridges_email_request">電子メールによるブリッジのリクエスト</string>
    <string name="v3_client_auth_activity_title">クライアント認証</string>
    <string name="v3_key_hash">Base32内のx25519秘密鍵</string>
    <string name="v3_delete_client_authorization_confirm">クライアント認証を削除</string>
    <string name="v3_backup_name_hint">バックアップファイル名…</string>
    <string name="backup_port_exist">エラー: オニオンサービスは既にポート %s を使用しています</string>
    <string name="testing_tor_direct">Torへの接続を試行しています…</string>
    <string name="testing_tor_direct_success">成功しました。Tor接続は良好です!</string>
    <string name="enter_characters_from_image">上のテキストを入力</string>
    <string name="in_a_browser">ブラウザで%sに訪れ、Get Bridges &gt; Just Give Me Bridges!をタップ</string>
    <string name="snowflake_proxy_msg_title">接続通知を表示</string>
    <string name="volunteer_mode_subtitle">他の人の接続を助ける</string>
    <string name="menu_header_features">特徴</string>
    <string name="v3_onion">.onionドメイン</string>
    <string name="strict_nodes_description">除外ノードの設定は、すべての回路を構築するための要件として扱われます。このため、除外ノードの設定で回路を生成できない場合、根本的な機能が停止することがあります。</string>
    <string name="mebibyte">MiB</string>
    <string name="request_bridges_from_torproject">torproject.orgからブリッジを要求する</string>
    <string name="drawer_open">開く</string>
    <string name="drawer_close">閉じる</string>
    <string name="proxy_ports">プロキシのポート</string>
    <string name="volunteer_mode_label">親切モード</string>
    <string name="ports_not_set">ポート設定していません</string>
    <string name="configure_header">あなたのTor接続を構成する</string>
    <string name="next">次へ</string>
    <string name="bridges_obtained_connecting">ブリッジを獲得しました！ torに接続しています…</string>
    <string name="custom_bridge_description">カスタムブリッジは、あなたが知っている誰かによって提供されます。信頼できるネットワークや組織内で、誰かがカスタムブリッジをホストしていないか尋ねてみてください。</string>
    <string name="volunteer_mode_title">Torに接続する
\n他の人を助ける</string>
    <string name="volunteer_mode_subtitle_desc">親切モードは、あなたのデバイスが他の人のためのブリッジになることを可能にします。Torが遮断されている場所でも使えるようにします。
\n
\n• 電池を消耗しません
\n• インターネットを遅くすることはありません
\n• wifiのみで動作可能です
\n• いつでも電源を切ることができます</string>
    <string name="smart_connect">気の利いた接続(デフォルト)</string>
    <string name="volunteer_mode_weekly_label">週間合計</string>
    <string name="volunteer_mode_alltime_label">全期間累計</string>
    <string name="smart_connect_subtitle">Orbotはあらゆる手段でTorに接続しようとします: 直接、Snowflake、ブリッジ。</string>
    <string name="direct_connect">Torに直接接続</string>
    <string name="direct_connect_subtitle">Torに接続する最良の手段です。Torが遮断されてないときに使用します。</string>
    <string name="snowflake">Snowflake (元のまま)</string>
    <string name="snowflake_subtitle">Torの有志を介した接続です。一部のTor遮断を回避できます。</string>
    <string name="get_a_bridge_subtitle">あなたのトラフィックを隠します。一部のTor遮断を回避できます。</string>
    <string name="custom_bridge">カスタムブリッジ</string>
    <string name="custom_bridge_subtitle">Torが厳重に遮断されている場合、接続を維持できる可能性が最も高いです。信頼できる人からのブリッジアドレスが必要です。</string>
    <string name="get_a_bridge">Torからのブリッジ(Obfs4)</string>
    <string name="connect">接続</string>
    <string name="solve_captcha">Captchaを解く</string>
    <string name="incorrect_solution">不正解</string>
    <string name="having_trouble">問題発生</string>
    <string name="having_trouble_subtitle">次に、Torブリッジを試すことができますが、あなたの助力が必要です</string>
    <string name="power_user_mode">パワーユーザーモード</string>
    <string name="apps_other_apps">他のアプリ</string>
    <string name="power_user_description">Torに精通しているユーザー向け。VPN設定なしでOrbotを起動でき、開いているSOCKSポートとHTTPポートが表示されます</string>
    <string name="title_choose_apps">アプリを選ぶ</string>
    <string name="apps_suggested_title">提案されたアプリ</string>
    <string name="app_suggested_subtitle">Orbotは、メッセージングアプリやソーシャルメディアアプリとの相性が抜群です。</string>
    <string name="action_activate">有効化</string>
    <string name="hide_apps">アプリをネットワーク監視から隠し、ブロックされているときにはアクセスできるようにします。</string>
    <string name="pref_isolate_port">宛先ポートを分離</string>
    <string name="pref_isolate_port_summary">宛先ポートごとに別の回路を使用する</string>
    <string name="pref_isolate_protocol">クライアントプロトコルを分離</string>
    <string name="pref_isolate_protocol_summary">接続中のプロトコルごとに別の回路を使用する</string>
    <string name="many_ways">Torに到達する方法はたくさんあります。いくつかはあなたにとってより良い方法であるかもしれません。</string>
    <string name="action_use">使用</string>
    <string name="no_interent_title">インターネットに接続</string>
    <string name="no_internet_subtitle">Orbotを使用するには、インターネット接続が必要です。</string>
    <string name="snowflake_amp">Snowflake (AMP)</string>
    <string name="log_copied">ログをコピーしました</string>
    <string name="volunteer_status_title">今日の方がいい。
\nあなたのおかげで。</string>
    <string name="not_sure">わからない？</string>
<<<<<<< HEAD
    <string name="ask_tor">トールに聞く</string>
    <string name="asking">アスク...</string>
    <string name="kindness_adjust_title"></string>
=======
    <string name="ask_tor"></string>
    <string name="asking"></string>
    <string name="kindness_adjust_title"/>
    <string name="hello_blank_fragment"></string>
>>>>>>> 21ba286b
    <string name="kindess_config_detail">あなたの端末が他のTor利用者用のSnowflakeプロキシとしてどう動作するか、いつ動作するかを設定します。</string>
    <string name="btn_copy_log">ログをコピー</string>
    <string name="setting_padding">水増し</string>
    <string name="menu_more">詳細を表示</string>
    <string name="option_only_on_wifi">Wifiのみ</string>
    <string name="menu_kindness">親切</string>
    <string name="option_only_when_charging">充電時のみ</string>
    <string name="setting_debug">デバッグ</string>
</resources><|MERGE_RESOLUTION|>--- conflicted
+++ resolved
@@ -270,16 +270,9 @@
     <string name="volunteer_status_title">今日の方がいい。
 \nあなたのおかげで。</string>
     <string name="not_sure">わからない？</string>
-<<<<<<< HEAD
     <string name="ask_tor">トールに聞く</string>
     <string name="asking">アスク...</string>
     <string name="kindness_adjust_title"></string>
-=======
-    <string name="ask_tor"></string>
-    <string name="asking"></string>
-    <string name="kindness_adjust_title"/>
-    <string name="hello_blank_fragment"></string>
->>>>>>> 21ba286b
     <string name="kindess_config_detail">あなたの端末が他のTor利用者用のSnowflakeプロキシとしてどう動作するか、いつ動作するかを設定します。</string>
     <string name="btn_copy_log">ログをコピー</string>
     <string name="setting_padding">水増し</string>
