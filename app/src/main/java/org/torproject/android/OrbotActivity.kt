--- conflicted
+++ resolved
@@ -35,12 +35,8 @@
 import org.torproject.android.service.util.Utils.showToast
 import org.torproject.android.ui.more.LogBottomSheet
 import org.torproject.android.ui.connect.ConnectViewModel
-<<<<<<< HEAD
-import org.torproject.android.util.RequirePasswordPrompt
+import org.torproject.android.util.DeviceAuthenticationPrompt
 import java.util.Locale
-=======
-import org.torproject.android.util.DeviceAuthenticationPrompt
->>>>>>> 4b40c03e
 
 class OrbotActivity : BaseActivity() {
 
@@ -305,7 +301,7 @@
     }
 
     private fun promptDeviceAuthenticationIfRequired() {
-        if (!Prefs.requireDeviceAuthentication())
+        if (!Prefs.requireDeviceAuthentication)
             return
 
         if (!OrbotApp.shouldRequestAuthentication)
