--- conflicted
+++ resolved
@@ -79,27 +79,8 @@
                 btnStartVpn.text = getString(R.string.connect)
             }
 
-<<<<<<< HEAD
-            if (!isNetworkAvailable(requireContext())) {
-                doLayoutNoInternet()
-            } else {
-                when (lastStatus) {
-                    OrbotConstants.STATUS_OFF -> doLayoutOff()
-                    OrbotConstants.STATUS_STARTING -> doLayoutStarting(requireContext())
-                    OrbotConstants.STATUS_ON -> doLayoutOn(requireContext())
-                    OrbotConstants.STATUS_STOPPING -> {}
-                    else -> {
-                        doLayoutOff()
-                    }
-                }
-            }
-
-
-=======
             updateLayoutBasedOnStatus()
->>>>>>> 6a09cfa7
-        }
-
+        }
         return view
     }
 
