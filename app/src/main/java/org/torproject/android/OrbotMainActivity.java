/* Copyright (c) 2009, Nathan Freitas, Orbot / The Guardian Project - https://guardianproject.info */
/* See LICENSE for licensing information */

package org.torproject.android;

import android.annotation.SuppressLint;
import android.app.AlertDialog;
import android.app.Application;
import android.content.BroadcastReceiver;
import android.content.ContentResolver;
import android.content.ContentUris;
import android.content.ContentValues;
import android.content.Context;
import android.content.Intent;
import android.content.IntentFilter;
import android.content.SharedPreferences;
import android.content.SharedPreferences.Editor;
import android.content.pm.ApplicationInfo;
import android.content.pm.PackageManager;
import android.database.Cursor;
import android.net.Uri;
import android.net.VpnService;
import android.os.Build;
import android.os.Bundle;
import android.os.Environment;
import android.os.Handler;
import android.os.Message;
import android.text.TextUtils;
import android.util.Log;
import android.view.Menu;
import android.view.MenuInflater;
import android.view.MenuItem;
import android.view.View;
import android.view.animation.AccelerateInterpolator;
import android.widget.AdapterView;
import android.widget.AdapterView.OnItemSelectedListener;
import android.widget.ArrayAdapter;
import android.widget.Button;
import android.widget.HorizontalScrollView;
import android.widget.ImageView;
import android.widget.LinearLayout;
import android.widget.Spinner;
import android.widget.TextView;
import android.widget.Toast;

import net.freehaven.tor.control.TorControlCommands;
import androidx.annotation.RequiresApi;
import androidx.appcompat.app.AppCompatActivity;
import androidx.appcompat.widget.SwitchCompat;
import androidx.appcompat.widget.Toolbar;
import androidx.core.view.GravityCompat;
import androidx.drawerlayout.widget.DrawerLayout;
import androidx.localbroadcastmanager.content.LocalBroadcastManager;

import com.jetradarmobile.snowfall.SnowfallView;

import org.torproject.android.core.Languages;
import org.torproject.android.core.LocaleHelper;
import org.torproject.android.core.ui.Rotate3dAnimation;
import org.torproject.android.core.ui.SettingsPreferencesActivity;
import org.torproject.android.service.OrbotConstants;
import org.torproject.android.service.OrbotService;
import org.torproject.android.service.TorServiceConstants;
import org.torproject.android.service.util.Prefs;
import org.torproject.android.service.util.Utils;
import org.torproject.android.service.vpn.VpnPrefs;
import org.torproject.android.ui.AppManagerActivity;
import org.torproject.android.ui.dialog.AboutDialogFragment;
import org.torproject.android.ui.v3onionservice.PermissionManager;
import org.torproject.android.ui.onboarding.BridgeWizardActivity;
import org.torproject.android.ui.onboarding.OnboardingActivity;
import org.torproject.android.ui.v3onionservice.OnionServiceContentProvider;
import org.torproject.android.ui.v3onionservice.OnionServiceActivity;
import org.torproject.android.ui.v3onionservice.clientauth.ClientAuthActivity;

import java.io.File;
import java.io.UnsupportedEncodingException;
import java.lang.ref.WeakReference;
import java.net.URLDecoder;
import java.text.NumberFormat;
import java.util.ArrayList;
import java.util.Date;
import java.util.Locale;
import java.util.Map;
import java.util.TreeMap;

import pl.bclogic.pulsator4droid.library.PulsatorLayout;

import static org.torproject.android.service.TorServiceConstants.ACTION_START;
import static org.torproject.android.service.TorServiceConstants.ACTION_START_VPN;
import static org.torproject.android.service.TorServiceConstants.ACTION_STOP;
import static org.torproject.android.service.TorServiceConstants.ACTION_STOP_FOREGROUND_TASK;
import static org.torproject.android.service.TorServiceConstants.ACTION_STOP_VPN;
import static org.torproject.android.service.TorServiceConstants.DIRECTORY_TOR_DATA;
import static org.torproject.android.service.TorServiceConstants.STATUS_OFF;
import static org.torproject.android.service.TorServiceConstants.STATUS_ON;
import static org.torproject.android.service.TorServiceConstants.STATUS_STARTING;
import static org.torproject.android.service.TorServiceConstants.STATUS_STOPPING;
import static org.torproject.android.service.vpn.VpnPrefs.PREFS_KEY_TORIFIED;

public class OrbotMainActivity extends AppCompatActivity implements OrbotConstants {

    private static final String INTENT_ACTION_REQUEST_V3_ONION_SERVICE = "org.torproject.android.REQUEST_V3_ONION_SERVICE";
    private static final String INTENT_EXTRA_REQUESTED_V3_HOSTNAME = "org.torproject.android.REQUESTED_V3_HOSTNAME";
    private static final String INTENT_ACTION_REQUEST_START_TOR = "org.torproject.android.START_TOR";
    private static final int REQUEST_VPN = 8888;
    private static final int REQUEST_SETTINGS = 0x9874;
    private static final int REQUEST_VPN_APPS_SELECT = 8889;
    // message types for mStatusUpdateHandler
    private static final int STATUS_UPDATE = 1;
    private static final int MESSAGE_TRAFFIC_COUNT = 2;
    private static final int MESSAGE_PORTS = 3;
    private static final float ROTATE_FROM = 0.0f;
    private static final float ROTATE_TO = 360.0f * 4f;// 3.141592654f * 32.0f;
    private static final String[] COUNTRY_CODES = {"DE", "AT", "SE", "CH", "IS", "CA", "US", "ES", "FR", "BG", "PL", "AU", "BR", "CZ", "DK", "FI", "GB", "HU", "NL", "JP", "RO", "RU", "SG", "SK"};
    private static final String URL_TOR_CHECK = "https://check.torproject.org";

    // this is what takes messages or values from the callback threads or other non-mainUI threads
    // and passes them back into the main UI thread for display to the user
    private final Handler mStatusUpdateHandler = new MainActivityStatusUpdateHandler(this);
    PulsatorLayout mPulsator;
    AlertDialog aDialog;
    /* Useful UI bits */
    private TextView lblStatus; //the main text display widget
    private TextView lblPorts;
    private ImageView imgStatus; //the main touchable image for activating Orbot
    private TextView downloadText;
    private TextView uploadText;
    private TextView mTxtOrbotLog;
    private Button mBtnStart;
    private SwitchCompat mBtnVPN;
    private SwitchCompat mBtnBridges;
    private Spinner spnCountries;
    private DrawerLayout mDrawer;
    private TextView tvVpnAppStatus;
    /* Some tracking bits */
    private String torStatus = null; //latest status reported from the tor service
    private Intent lastStatusIntent;  // the last ACTION_STATUS Intent received

    // used when apps request a new v3 service
    private long lastInsertedOnionServiceRowId = -1;

    /**
     * The state and log info from {@link OrbotService} are sent to the UI here in
     * the form of a local broadcast. Regular broadcasts can be sent by any app,
     * so local ones are used here so other apps cannot interfere with Orbot's
     * operation.
     */
    private final BroadcastReceiver mLocalBroadcastReceiver = new BroadcastReceiver() {

        @Override
        public void onReceive(Context context, Intent intent) {
            String action = intent.getAction();
            String status =  intent.getStringExtra(TorServiceConstants.EXTRA_STATUS);
            if (action == null)
                return;

            switch (action) {
                case TorServiceConstants.LOCAL_ACTION_LOG: {
                    Message msg = mStatusUpdateHandler.obtainMessage(STATUS_UPDATE);
                    msg.obj = intent.getStringExtra(TorServiceConstants.LOCAL_EXTRA_LOG);

                    if (!TextUtils.isEmpty(status))
                        msg.getData().putString("status", status);

                    mStatusUpdateHandler.sendMessage(msg);

                    break;
                }
                case TorServiceConstants.LOCAL_ACTION_BANDWIDTH: {
                    long totalWritten = intent.getLongExtra("totalWritten", 0);
                    long totalRead = intent.getLongExtra("totalRead", 0);
                    long lastWritten = intent.getLongExtra("lastWritten", 0);
                    long lastRead = intent.getLongExtra("lastRead", 0);

                    Message msg = mStatusUpdateHandler.obtainMessage(MESSAGE_TRAFFIC_COUNT);
                    msg.getData().putLong("lastRead", lastRead);
                    msg.getData().putLong("lastWritten", lastWritten);
                    msg.getData().putLong("totalWritten", totalWritten);
                    msg.getData().putLong("totalRead", totalRead);

                    if (!TextUtils.isEmpty(status))
                        msg.getData().putString("status", status);

                    mStatusUpdateHandler.sendMessage(msg);

                    break;
                }
                case TorServiceConstants.LOCAL_ACTION_V3_NAMES_UPDATED:
                    if (lastInsertedOnionServiceRowId == -1) break; // another app did not request an onion service
                    ContentResolver cr = getContentResolver();
                    String where = OnionServiceContentProvider.OnionService._ID + "=" + lastInsertedOnionServiceRowId;
                    Cursor v3Cursor = cr.query(OnionServiceContentProvider.CONTENT_URI, OnionServiceContentProvider.PROJECTION,
                            where, null, null);
                    if (v3Cursor == null || v3Cursor.getCount() != 1 || !v3Cursor.moveToFirst()) {
                        if (v3Cursor != null) v3Cursor.close();
                        OrbotMainActivity.this.setResult(RESULT_CANCELED);
                        OrbotMainActivity.this.finish();
                        return;
                    }
                    String hostname = v3Cursor.getString(v3Cursor.getColumnIndex(OnionServiceContentProvider.OnionService.DOMAIN));
                    v3Cursor.close();
                    if (TextUtils.isEmpty(hostname)) break;
                    Intent response = new Intent();
                    response.putExtra(INTENT_EXTRA_REQUESTED_V3_HOSTNAME, hostname);
                    OrbotMainActivity.this.setResult(RESULT_OK, response);
                    OrbotMainActivity.this.finish();
                    break;
                case TorServiceConstants.ACTION_STATUS: {
                    lastStatusIntent = intent;

                    Message msg = mStatusUpdateHandler.obtainMessage(STATUS_UPDATE);

                    if (!TextUtils.isEmpty(status))
                        msg.getData().putString("status", status);

                    mStatusUpdateHandler.sendMessage(msg);
                    break;
                }
                case TorServiceConstants.LOCAL_ACTION_PORTS: {

                    Message msg = mStatusUpdateHandler.obtainMessage(MESSAGE_PORTS);
                    msg.getData().putInt("socks", intent.getIntExtra(OrbotService.EXTRA_SOCKS_PROXY_PORT, -1));
                    msg.getData().putInt("http", intent.getIntExtra(OrbotService.EXTRA_HTTP_PROXY_PORT, -1));

                    if (!TextUtils.isEmpty(status))
                        msg.getData().putString("status", status);

                    mStatusUpdateHandler.sendMessage(msg);

                    break;
                }
                case ACTION_STOP_VPN: {
                    mBtnVPN.setChecked(false);
                    break;
                }
            }
        }
    };
    private SharedPreferences mPrefs = null;
    private boolean autoStartFromIntent = false;

    /**
     * Called when the activity is first created.
     */
    public void onCreate(Bundle savedInstanceState) {
        super.onCreate(savedInstanceState);

        mPrefs = Prefs.getSharedPrefs(getApplicationContext());

        /* Create the widgets before registering for broadcasts to guarantee
         * that the widgets exist when the status updates try to update them */
        doLayout();

        /* receive the internal status broadcasts, which are separate from the public
         * status broadcasts to prevent other apps from sending fake/wrong status
         * info to this app */
        LocalBroadcastManager lbm = LocalBroadcastManager.getInstance(this);
        lbm.registerReceiver(mLocalBroadcastReceiver,
                new IntentFilter(TorServiceConstants.ACTION_STATUS));
        lbm.registerReceiver(mLocalBroadcastReceiver,
                new IntentFilter(TorServiceConstants.LOCAL_ACTION_BANDWIDTH));
        lbm.registerReceiver(mLocalBroadcastReceiver,
                new IntentFilter(TorServiceConstants.LOCAL_ACTION_LOG));
        lbm.registerReceiver(mLocalBroadcastReceiver,
                new IntentFilter(TorServiceConstants.LOCAL_ACTION_PORTS));
        lbm.registerReceiver(mLocalBroadcastReceiver,
                new IntentFilter(TorServiceConstants.LOCAL_ACTION_V3_NAMES_UPDATED));


        boolean showFirstTime = mPrefs.getBoolean("connect_first_time", true);

        if (showFirstTime) {
            Editor pEdit = mPrefs.edit();
            pEdit.putBoolean("connect_first_time", false);
            pEdit.apply();
            startActivity(new Intent(this, OnboardingActivity.class));
        }

        // Resets previous DNS Port to the default.
        Prefs.getSharedPrefs(getApplicationContext()).edit().putInt(VpnPrefs.PREFS_DNS_PORT,
                TorServiceConstants.TOR_DNS_PORT_DEFAULT).apply();

        if (Build.VERSION.SDK_INT >= Build.VERSION_CODES.KITKAT) {
            if (Prefs.useDebugLogging())
                exportTorData();
        }

    }

    private void sendIntentToService(final String action) {
        Intent intent = new Intent(OrbotMainActivity.this, OrbotService.class);
        intent.setAction(action);
        sendIntentToService(intent);
    }

    private void sendIntentToService(Intent intent) {
        if (Build.VERSION.SDK_INT >= Build.VERSION_CODES.O)
            startForegroundService(intent);
        else
            startService(intent);
    }

    private boolean waitingToStop = false;

    private void stopTor() {
        if (torStatus.equals(TorServiceConstants.STATUS_ON)) {
            if (mBtnVPN.isChecked()) sendIntentToService(ACTION_STOP_VPN);
            sendIntentToService(ACTION_STOP);
        }
        else if (torStatus.equals(STATUS_STARTING) || torStatus.equals(STATUS_STOPPING)) {

            if (!waitingToStop) {
                waitingToStop = true;
                updateStatus("...", STATUS_STOPPING);
                mStatusUpdateHandler.postDelayed(() -> {

                    if (mBtnVPN.isChecked()) sendIntentToService(ACTION_STOP_VPN);
                    sendIntentToService(ACTION_STOP);
                    waitingToStop = false;

                }, 3000);
            }
        } else { // tor isn't running, but we need to stop the service
            sendIntentToService(ACTION_STOP_FOREGROUND_TASK);
        }

        SnowfallView sv = findViewById(R.id.snowflake_view);
        sv.setVisibility(View.GONE);
        sv.stopFalling();
    }

    private void doLayout() {
        setContentView(R.layout.layout_main);

        Toolbar toolbar = findViewById(R.id.toolbar);
        setSupportActionBar(toolbar);

        mDrawer = findViewById(R.id.drawer_layout);

        mTxtOrbotLog = findViewById(R.id.orbotLog);

        lblStatus = findViewById(R.id.lblStatus);
        lblStatus.setOnClickListener(v -> mDrawer.openDrawer(GravityCompat.END));
        lblStatus.setText(String.format("Tor v%s", OrbotService.BINARY_TOR_VERSION));

        lblPorts = findViewById(R.id.lblPorts);

        imgStatus = findViewById(R.id.imgStatus);
        imgStatus.setOnLongClickListener(v -> {
            toggleTor();
            return true;
        });

        downloadText = findViewById(R.id.trafficDown);
        uploadText = findViewById(R.id.trafficUp);

        resetBandwidthStatTextviews();

        mBtnStart = findViewById(R.id.btnStart);
        mBtnStart.setOnClickListener(v -> toggleTor());

        mBtnVPN = findViewById(R.id.btnVPN);

        boolean useVPN = Prefs.useVpn();
        mBtnVPN.setChecked(useVPN);

        //auto start VPN if VPN is enabled
        if (useVPN) {
            sendIntentToService(ACTION_START_VPN);
        }

        mBtnVPN.setOnCheckedChangeListener((buttonView, isChecked) -> enableVPN(isChecked));


        mBtnBridges = findViewById(R.id.btnBridges);
        mBtnBridges.setChecked(Prefs.bridgesEnabled());
        mBtnBridges.setOnClickListener(v -> {
            promptSetupBridges(); //if ARM processor, show all bridge options
        });

        spnCountries = findViewById(R.id.spinnerCountry);
        setCountrySpinner();

        mPulsator = findViewById(R.id.pulsator);
        tvVpnAppStatus = findViewById(R.id.tvVpnAppStatus);
        findViewById(R.id.ivAppVpnSettings).setOnClickListener(v -> startActivityForResult(new Intent(OrbotMainActivity.this, AppManagerActivity.class), REQUEST_VPN_APPS_SELECT));
    }

    private void resetBandwidthStatTextviews() {
        String zero = String.format("%s / %s", OrbotService.formatBandwidthCount(this, 0), formatTotal(0));
        downloadText.setText(zero);
        uploadText.setText(zero);
    }

    private void toggleTor() { // UI entry point for  (dis)connecting to Tor
        if (torStatus.equals(TorServiceConstants.STATUS_OFF)) {
            lblStatus.setText(getString(R.string.status_starting_up));
            startTor();
        } else {
            lblStatus.setText(getString(R.string.status_shutting_down));
            stopTor();
        }
    }

    private void setCountrySpinner() {
        String currentExit = Prefs.getExitNodes();
        if (currentExit.length() > 4) {
            //someone put a complex value in, so let's disable
            ArrayList<String> cList = new ArrayList<>();
            cList.add(0, currentExit);
            ArrayAdapter<String> adapter = new ArrayAdapter<>(this, android.R.layout.simple_spinner_item, cList);
            spnCountries.setAdapter(adapter);

            spnCountries.setEnabled(false);
        } else {
            int selIdx = -1;

            ArrayList<String> cList = new ArrayList<>();
            cList.add(0, getString(R.string.vpn_default_world));


            Map<String, Locale> sortedCountries = new TreeMap<>(); // tree map sorts by key...
            for (String countryCode : COUNTRY_CODES) {
                Locale locale = new Locale("", countryCode);
                sortedCountries.put(locale.getDisplayCountry(), locale);
            }

            int index = 0;

            for (String countryDisplayName : sortedCountries.keySet()) {
                cList.add(countryDisplayName);
                if (currentExit.contains(sortedCountries.get(countryDisplayName).getCountry()))
                    selIdx =  index + 1;
                index++;
            }

            ArrayAdapter<String> adapter = new ArrayAdapter<>(this, android.R.layout.simple_spinner_item, cList);
            spnCountries.setAdapter(adapter);

            if (selIdx > 0)
                spnCountries.setSelection(selIdx, true);

            spnCountries.setOnItemSelectedListener(new OnItemSelectedListener() {

                int mOldPosition = spnCountries.getSelectedItemPosition();

                @Override
                public void onItemSelected(AdapterView<?> parentView, View selectedItemView, int position, long id) {
                    // your code here

                    if (mOldPosition == position)
                        return;

                    mOldPosition = position; //new position!

                    String country;

                    Object[] countries = sortedCountries.keySet().toArray();

                    if (position == 0)
                        country = "";
                    else
                        country = '{' + sortedCountries.get(countries[position -1].toString()).getCountry() + '}';

<<<<<<< HEAD
                    Intent intent = new Intent(OrbotMainActivity.this, OrbotService.class);
                    intent.setAction(TorServiceConstants.CMD_SET_EXIT);
                    intent.putExtra("exit", country);
                    startService(intent);
=======
                    sendIntentToService(new Intent(OrbotMainActivity.this, OrbotService.class)
                            .setAction(TorServiceConstants.CMD_SET_EXIT)
                            .putExtra("exit", country));
>>>>>>> ebe49ba8
                }

                @Override
                public void onNothingSelected(AdapterView<?> parentView) {
                }

            });
        }
    }

    @Override
    protected void attachBaseContext(Context base) {
        super.attachBaseContext(LocaleHelper.onAttach(base));
    }

    @Override
    public boolean onCreateOptionsMenu(Menu menu) {
        super.onCreateOptionsMenu(menu);
        MenuInflater inflater = getMenuInflater();
        inflater.inflate(R.menu.orbot_main, menu);
        return true;
    }

    @Override
    public boolean onOptionsItemSelected(MenuItem item) {
        if (item.getItemId() == R.id.menu_newnym) {
            requestNewTorIdentity();
        } else if (item.getItemId() == R.id.menu_settings) {
            Intent intent = SettingsPreferencesActivity.createIntent(this, R.xml.preferences);
            startActivityForResult(intent, REQUEST_SETTINGS);
        } else if (item.getItemId() == R.id.menu_exit) {
            doExit();
        } else if (item.getItemId() == R.id.menu_about) {
            new AboutDialogFragment().show(getSupportFragmentManager(), AboutDialogFragment.TAG);
        } else if (item.getItemId() == R.id.menu_v3_onion_services) {
            startActivity(new Intent(this, OnionServiceActivity.class));
        } else if (item.getItemId() == R.id.menu_v3_onion_client_auth) {
            startActivity(new Intent(this, ClientAuthActivity.class));
        }

        return super.onOptionsItemSelected(item);
    }

    /**
     * This is our attempt to REALLY exit Orbot, and stop the background service
     * However, Android doesn't like people "quitting" apps, and/or our code may
     * not be quite right b/c no matter what we do, it seems like the OrbotService
     * still exists
     **/
    private void doExit() {
        stopTor();
        finish();
    }

    protected void onPause() {
        try {
            super.onPause();

            if (aDialog != null)
                aDialog.dismiss();
        } catch (IllegalStateException ise) {
            //can happen on exit/shutdown
        }
    }

    @Override
    public void onBackPressed() {
        // check to see if the log is open, if so close it
        if (mDrawer.isDrawerOpen(GravityCompat.END)) {
            mDrawer.closeDrawers();
        } else {
            super.onBackPressed();
        }
    }

    private void refreshVPNApps() {
        sendIntentToService(ACTION_STOP_VPN);
        sendIntentToService(ACTION_START_VPN);
    }

    private void enableVPN(boolean enable) {
        Prefs.putUseVpn(enable);
        drawAppShortcuts(false);
        if (enable) {

            Intent intentVPN = VpnService.prepare(this);
            if (intentVPN != null)
                startActivityForResult(intentVPN, REQUEST_VPN);
            else {
                startVpn();
            }

        } else {
            //stop the VPN here
            sendIntentToService(ACTION_STOP_VPN);
        }

    }

    private void startVpn() {
        drawAppShortcuts(true);
        sendIntentToService(ACTION_START);
        sendIntentToService(ACTION_START_VPN);
    }

    private void enableV3OnionService(int localPort, int onionPort, String name) {
        ContentValues fields = new ContentValues();
        fields.put(OnionServiceContentProvider.OnionService.PORT, localPort);
        fields.put(OrbotService.OnionService.NAME, name);
        fields.put(OnionServiceContentProvider.OnionService.ONION_PORT, onionPort);
        fields.put(OnionServiceContentProvider.OnionService.ENABLED, 1);
        fields.put(OnionServiceContentProvider.OnionService.CREATED_BY_USER, 0);

        ContentResolver contentResolver = getContentResolver();
        lastInsertedOnionServiceRowId = ContentUris.parseId(contentResolver.insert(OnionServiceContentProvider.CONTENT_URI, fields));


        if (torStatus.equals(TorServiceConstants.STATUS_OFF)) {
            startTor();
        } else {
            stopTor();
            Toast.makeText(this, R.string.start_tor_again_for_finish_the_process, Toast.LENGTH_LONG).show();
        }
    }

    private synchronized void handleIntents() {
        if (getIntent() == null)
            return;

        // Get intent, action and MIME type
        Intent intent = getIntent();
        String action = intent.getAction();

        if (action == null)
            return;

        switch (action) {
            case INTENT_ACTION_REQUEST_V3_ONION_SERVICE:
                final int v3LocalPort = intent.getIntExtra("localPort", -1);
                final int v3onionPort = intent.getIntExtra("onionPort", v3LocalPort);
                String name = intent.getStringExtra("name") ;
                if (name == null) name = "v3" + v3LocalPort;
                final String finalName = name;
                new AlertDialog.Builder(this)
                        .setMessage(getString(R.string.hidden_service_request, v3LocalPort))
                        .setPositiveButton(R.string.allow, (d, w) -> enableV3OnionService(v3LocalPort, v3onionPort, finalName))
                        .setNegativeButton(R.string.deny, (d, w) -> {
                            setResult(RESULT_CANCELED);
                            d.dismiss();
                            finish();
                        })
                        .show();
                return;

            case INTENT_ACTION_REQUEST_START_TOR:
                autoStartFromIntent = true;
                startTor();
                break;

            case Intent.ACTION_VIEW:
                String urlString = intent.getDataString();
                if (urlString != null) {
                    if (urlString.toLowerCase(Locale.ENGLISH).startsWith("bridge://")) {
                        String newBridgeValue = urlString.substring(9); //remove the bridge protocol piece
                        try {
                            newBridgeValue = URLDecoder.decode(newBridgeValue, "UTF-8"); //decode the value here
                        } catch (UnsupportedEncodingException e) {
                            // This cannot happen, UTF-8 is supported since Android 1.
                        }

                        showAlert(getString(R.string.bridges_updated), getString(R.string.restart_orbot_to_use_this_bridge_) + newBridgeValue, false);
                        setNewBridges(newBridgeValue);
                    }
                }
                break;
        }
        updateStatus(null, torStatus);
        setIntent(null);
    }

    private void setNewBridges(String newBridgeValue) {

        Prefs.setBridgesList(newBridgeValue); //set the string to a preference
        Prefs.putBridgesEnabled(true);

        setResult(RESULT_OK);

        mBtnBridges.setChecked(true);

        enableBridges(true);
    }

    /*
     * Launch the system activity for Uri viewing with the provided url
     */
    @SuppressWarnings("SameParameterValue")
    private void openBrowser(final String browserLaunchUrl, boolean forceExternal, String pkgId) {
        if (pkgId != null) {
            startIntent(pkgId, Intent.ACTION_VIEW, Uri.parse(browserLaunchUrl));
        } else if (mBtnVPN.isChecked() || forceExternal) {
            //use the system browser since VPN is on
            startIntent(null, Intent.ACTION_VIEW, Uri.parse(browserLaunchUrl));
        }
    }

    @SuppressWarnings("SameParameterValue")
    private void startIntent(String pkg, String action, Uri data) {
        Intent i;
        PackageManager pm = getPackageManager();

        try {
            if (pkg != null) {
                i = pm.getLaunchIntentForPackage(pkg);
                if (i == null)
                    throw new PackageManager.NameNotFoundException();
            } else {
                i = new Intent();
            }

            i.setAction(action);
            i.setData(data);

            if (i.resolveActivity(pm) != null)
                startActivity(i);

        } catch (PackageManager.NameNotFoundException e) {
            // Should not occur. Ignore.
        }
    }

    @Override
    protected void onActivityResult(int request, int response, Intent data) {
        super.onActivityResult(request, response, data);

        if (request == REQUEST_SETTINGS && response == RESULT_OK) {
            if (data != null && (!TextUtils.isEmpty(data.getStringExtra("locale")))) {

                String newLocale = data.getStringExtra("locale");
                Prefs.setDefaultLocale(newLocale);
                Languages.setLanguage(this, newLocale, true);
                //  Language.setFromPreference(this, "pref_default_locale");

                finish();

                mStatusUpdateHandler.postDelayed(() -> {
                    //Do something after 100ms
                    startActivity(new Intent(OrbotMainActivity.this, OrbotMainActivity.class));

                }, 1000);


            }
        } else if (request == REQUEST_VPN_APPS_SELECT) {
            if (response == RESULT_OK &&
                    torStatus.equals(TorServiceConstants.STATUS_ON))
                refreshVPNApps();

        } else if (request == REQUEST_VPN && response == RESULT_OK) {
            startVpn();
        } else if (request == REQUEST_VPN && response == RESULT_CANCELED) {
            mBtnVPN.setChecked(false);
        }
    }

    public void promptSetupBridges() {

        if (mBtnBridges.isChecked()) {
            Prefs.putBridgesEnabled(true);

            startActivity(new Intent(this, BridgeWizardActivity.class));
        } else {
            enableBridges(false);
        }

    }

    private void enableBridges(boolean enable) {
        Prefs.putBridgesEnabled(enable);

        if (torStatus.equals(TorServiceConstants.STATUS_ON)) {
            String bridgeList = Prefs.getBridgesList();
            if (bridgeList != null && bridgeList.length() > 0) {
                requestTorRereadConfig();
            }
        }
    }

    private void requestTorRereadConfig() {
        sendIntentToService(TorControlCommands.SIGNAL_RELOAD);
    }

    @Override
    protected void onResume() {
        super.onResume();

        sendIntentToService(TorServiceConstants.CMD_ACTIVE);

        mBtnBridges.setChecked(Prefs.bridgesEnabled());
        refreshVpnState();

        setCountrySpinner();

        requestTorStatus();

        if (torStatus == null)
            updateStatus("", STATUS_OFF);
        else
            updateStatus(null, torStatus);

        drawAppShortcuts(Prefs.useVpn());

        //now you can handle the intents properly
        handleIntents();

    }

    /**
     * After granting VPN permissions in Orbot it's possible to revoke them outside of the app
     * This method ensures that VPN permissions are still granted and if not it updates the state
     * of the UI accordingly. see: https://github.com/guardianproject/orbot/issues/368
     */
    private void refreshVpnState() {
        if (Prefs.useVpn()) {
            Intent enableVpnIntent = VpnService.prepare(this);
            // don't start the Intent, just update Orbot to say that VPN privileges are gone
            if (enableVpnIntent != null) {
                Prefs.putUseVpn(false);
            }
        }
        mBtnVPN.setChecked(Prefs.useVpn());
    }

    //general alert dialog for mostly Tor warning messages
    //sometimes this can go haywire or crazy with too many error
    //messages from Tor, and the user cannot stop or exit Orbot
    //so need to ensure repeated error messages are not spamming this method
    @SuppressWarnings("SameParameterValue")
    private void showAlert(String title, String msg, boolean button) {
        try {
            if (aDialog != null && aDialog.isShowing())
                aDialog.dismiss();
        } catch (Exception e) {
            //swallow any errors
        }

        if (button) {
            aDialog = new AlertDialog.Builder(OrbotMainActivity.this)
                    .setIcon(R.drawable.onion32)
                    .setTitle(title)
                    .setMessage(msg)
                    .setPositiveButton(android.R.string.ok, null)
                    .show();
        } else {
            aDialog = new AlertDialog.Builder(OrbotMainActivity.this)
                    .setIcon(R.drawable.onion32)
                    .setTitle(title)
                    .setMessage(msg)
                    .show();
        }

        aDialog.setCanceledOnTouchOutside(true);
    }

    /**
     * Update the layout_main UI based on the status of {@link OrbotService}.
     * {@code torServiceMsg} must never be {@code null}
     */
    private void updateStatus(String torServiceMsg, String newTorStatus) {

        if (!TextUtils.isEmpty(torServiceMsg)) {
            if (torServiceMsg.contains(TorServiceConstants.LOG_NOTICE_HEADER)) {
                lblStatus.setText(torServiceMsg);
            }

            mTxtOrbotLog.append(torServiceMsg + '\n');
        }

        if (!TextUtils.isEmpty(newTorStatus)) {
            if (torStatus == null || (newTorStatus != null && newTorStatus.equals(torStatus))) {
                torStatus = newTorStatus;
                return;
            } else {
                torStatus = newTorStatus;
            }


            switch (torStatus) {
                case TorServiceConstants.STATUS_ON:

                    imgStatus.setImageResource(R.drawable.toron);

                    mBtnStart.setText(R.string.menu_stop);
                    mPulsator.stop();

                    if (Prefs.beSnowflakeProxy()) {
                        lblStatus.setText(getString(R.string.status_activated) + "\n"
                                + getString(R.string.snowflake_proxy_enabled));

                        SnowfallView sv = findViewById(R.id.snowflake_view);
                        sv.setVisibility(View.VISIBLE);
                        sv.restartFalling();

                    } else {
                        lblStatus.setText(getString(R.string.status_activated));
                        SnowfallView sv = findViewById(R.id.snowflake_view);
                        sv.setVisibility(View.GONE);
                        sv.stopFalling();
                    }

                    // if new onion hostnames are generated, update local DB
                    sendIntentToService(TorServiceConstants.ACTION_UPDATE_ONION_NAMES);


                    if (autoStartFromIntent) {
                        autoStartFromIntent = false;
                        Intent resultIntent = lastStatusIntent;

                        if (resultIntent == null)
                            resultIntent = new Intent(ACTION_START);

                        resultIntent.putExtra(
                                TorServiceConstants.EXTRA_STATUS,
                                torStatus == null ? TorServiceConstants.STATUS_OFF : torStatus
                        );

                        setResult(RESULT_OK, resultIntent);

                        finish();
                    }

                    break;

                case TorServiceConstants.STATUS_STARTING:

                    imgStatus.setImageResource(R.drawable.torstarting);

                    if (torServiceMsg != null) {
                        if (torServiceMsg.contains(TorServiceConstants.LOG_NOTICE_BOOTSTRAPPED))
                            lblStatus.setText(torServiceMsg);
                    } else {
                        lblStatus.setText(getString(R.string.status_starting_up));
                    }

                    mBtnStart.setText("...");

                    break;

                case TorServiceConstants.STATUS_STOPPING:

                    if (torServiceMsg != null && torServiceMsg.contains(TorServiceConstants.LOG_NOTICE_HEADER))
                        lblStatus.setText(torServiceMsg);

                    imgStatus.setImageResource(R.drawable.torstarting);
                    lblStatus.setText(torServiceMsg);

                    break;

                case TorServiceConstants.STATUS_OFF:

                    imgStatus.setImageResource(R.drawable.toroff);
                    lblStatus.setText(String.format("Tor v%s", OrbotService.BINARY_TOR_VERSION));
                    mBtnStart.setText(R.string.menu_start);
                    mPulsator.start();
                    resetBandwidthStatTextviews();

                    break;


            }
        }
    }

    /**
     * Starts tor and related daemons by sending an
     * {@link TorServiceConstants#ACTION_START} {@link Intent} to
     * {@link OrbotService}
     */
    private void startTor() {
        sendIntentToService(ACTION_START);
        mTxtOrbotLog.setText("");
    }

    /**
     * Request tor status without starting it
     * {@link TorServiceConstants#ACTION_START} {@link Intent} to
     * {@link OrbotService}
     */
    private void requestTorStatus() {
        sendIntentToService(TorServiceConstants.ACTION_STATUS);
    }

    @Override
    protected void onDestroy() {
        super.onDestroy();

        LocalBroadcastManager.getInstance(this).unregisterReceiver(mLocalBroadcastReceiver);
    }

    private String formatTotal(long count) {
        NumberFormat numberFormat = NumberFormat.getInstance(Locale.getDefault());
        // Converts the supplied argument into a string.
        // Under 2MiB, returns "xxx.xKiB"
        // Over 2MiB, returns "xxx.xxMiB"
        if (count < 1e6)
            return numberFormat.format(Math.round(((float) ((int) (count * 10 / 1024)) / 10)))
                    + getString(R.string.kibibyte);
        else
            return numberFormat.format(Math
                    .round(((float) ((int) (count * 100 / 1024 / 1024)) / 100)))
                    + getString(R.string.mebibyte);
    }

    private void requestNewTorIdentity() {
        switch (torStatus) {
            case STATUS_ON: // tor is on, we can ask for a new identity
                Rotate3dAnimation rotation = new Rotate3dAnimation(ROTATE_FROM, ROTATE_TO, imgStatus.getWidth() / 2f, imgStatus.getWidth() / 2f, 20f, false);
                rotation.setFillAfter(true);
                rotation.setInterpolator(new AccelerateInterpolator());
                rotation.setDuration((long) 2 * 1000);
                rotation.setRepeatCount(0);
                imgStatus.startAnimation(rotation);
                lblStatus.setText(getString(R.string.newnym));
                sendIntentToService(TorControlCommands.SIGNAL_NEWNYM);
                break;
            case STATUS_STARTING:
                return; // tor is starting up, a new identity isn't needed
            case STATUS_OFF:
            case STATUS_STOPPING:
                startTor();
                break;
            default:
                break;
        }
    }

    private void drawAppShortcuts(boolean vpnEnabled) {
        HorizontalScrollView llBoxShortcuts = findViewById(R.id.llBoxShortcuts);
        if (!PermissionManager.isLollipopOrHigher()) {
            findViewById(R.id.llVpn).setVisibility(View.GONE);
            return;
        }
        if (!vpnEnabled) {
            llBoxShortcuts.setVisibility(View.GONE);
            tvVpnAppStatus.setText(R.string.vpn_disabled);
            tvVpnAppStatus.setVisibility(View.VISIBLE);
            return;
        }
        String tordAppString = mPrefs.getString(PREFS_KEY_TORIFIED, "");
        if (TextUtils.isEmpty(tordAppString)) {
            drawFullDeviceVpn();
        } else {
            PackageManager packageManager = getPackageManager();
            String[] tordApps = tordAppString.split("\\|");
            LinearLayout container = (LinearLayout) llBoxShortcuts.getChildAt(0);
            tvVpnAppStatus.setVisibility(View.GONE);
            llBoxShortcuts.setVisibility(View.VISIBLE);
            container.removeAllViews();
            Map<String, ImageView> icons = new TreeMap<>();
            for (String tordApp : tordApps) {
                try {
                    packageManager.getPackageInfo(tordApp, 0);
                    ImageView iv = new ImageView(this);
                    ApplicationInfo applicationInfo = packageManager.getApplicationInfo(tordApp, 0);
                    iv.setImageDrawable(packageManager.getApplicationIcon(tordApp));
                    LinearLayout.LayoutParams params = new LinearLayout.LayoutParams(LinearLayout.LayoutParams.WRAP_CONTENT, LinearLayout.LayoutParams.WRAP_CONTENT);
                    params.setMargins(3, 3, 3, 3);
                    iv.setLayoutParams(params);
                    iv.setOnClickListener(v -> openBrowser(URL_TOR_CHECK, false, tordApp));
                    icons.put(packageManager.getApplicationLabel(applicationInfo).toString(), iv);

                } catch (PackageManager.NameNotFoundException e) {
                    e.printStackTrace();
                }
            }
            if (icons.size() == 0) {
                        /* if a user uninstalled or disabled all apps that were set on the device
                           then we want to have the no apps added view appear even though
                           the tordAppString variable is not empty */
                drawFullDeviceVpn();
            } else {
                TreeMap<String, ImageView> sorted = new TreeMap<>(icons);
                for (ImageView iv : sorted.values()) container.addView(iv);
            }
        }

    }

    private void drawFullDeviceVpn() {
        findViewById(R.id.llBoxShortcuts).setVisibility(View.GONE);
        tvVpnAppStatus.setText(R.string.full_device_vpn);
        tvVpnAppStatus.setVisibility(View.VISIBLE);
    }

    @SuppressLint("SetWorldReadable")
    @RequiresApi(api = Build.VERSION_CODES.KITKAT)
    private void exportTorData() {
        File fileTorData;
        if (android.os.Build.VERSION.SDK_INT >= android.os.Build.VERSION_CODES.N) {
            fileTorData = new File(getDataDir(), DIRECTORY_TOR_DATA);
        } else {
            fileTorData = getDir(DIRECTORY_TOR_DATA, Application.MODE_PRIVATE);
        }

        File fileZip = new File(getExternalFilesDir(Environment.DIRECTORY_DOCUMENTS), "orbotdata" + new Date().getTime() + ".zip");
        Utils.zipFileAtPath(fileTorData.getAbsolutePath(), fileZip.getAbsolutePath());
        fileZip.setReadable(true, false);
        Log.d(TAG, "debugdata: " + fileZip.getAbsolutePath());

    }

    private static class MainActivityStatusUpdateHandler extends Handler {
        private WeakReference<OrbotMainActivity> ref;

        MainActivityStatusUpdateHandler(OrbotMainActivity oma) {
            ref = new WeakReference<>(oma);
        }

        private boolean shouldStop() {
            return ref.get() == null || ref.get().isFinishing();
        }

        @Override
        public void handleMessage(final Message msg) {
            if (shouldStop()) return;
            OrbotMainActivity oma = ref.get();
            Bundle data = msg.getData();

            switch (msg.what) {
                case MESSAGE_TRAFFIC_COUNT:
                    long lastWritten = data.getLong("lastWritten");
                    long lastRead = data.getLong("lastRead");
                    long totalRead = data.getLong("totalRead");
                    long totalWrite = data.getLong("totalWritten");
                    oma.downloadText.setText(String.format("%s / %s", OrbotService.formatBandwidthCount(oma, lastRead), oma.formatTotal(totalRead)));
                    oma.uploadText.setText(String.format("%s / %s", OrbotService.formatBandwidthCount(oma, lastWritten), oma.formatTotal(totalWrite)));
                    break;

                case MESSAGE_PORTS:
                    int socksPort = data.getInt("socks");
                    int httpPort = data.getInt("http");
                    oma.lblPorts.setText(String.format(Locale.getDefault(), "SOCKS: %d | HTTP: %d", socksPort, httpPort));
                    break;

                default:
                    String newTorStatus = msg.getData().getString("status");
                    String log = (String) msg.obj;

                    if (oma.torStatus == null && newTorStatus != null) //first time status
                        oma.findViewById(R.id.frameMain).setVisibility(View.VISIBLE);
                    oma.updateStatus(log, newTorStatus);
                    super.handleMessage(msg);
            }
        }
    }
}<|MERGE_RESOLUTION|>--- conflicted
+++ resolved
@@ -463,16 +463,9 @@
                     else
                         country = '{' + sortedCountries.get(countries[position -1].toString()).getCountry() + '}';
 
-<<<<<<< HEAD
-                    Intent intent = new Intent(OrbotMainActivity.this, OrbotService.class);
-                    intent.setAction(TorServiceConstants.CMD_SET_EXIT);
-                    intent.putExtra("exit", country);
-                    startService(intent);
-=======
                     sendIntentToService(new Intent(OrbotMainActivity.this, OrbotService.class)
                             .setAction(TorServiceConstants.CMD_SET_EXIT)
                             .putExtra("exit", country));
->>>>>>> ebe49ba8
                 }
 
                 @Override
